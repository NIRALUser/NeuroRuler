"""Image helper functions that don't quite fit into the main algorithm, unlike imgproc.py.

Mostly holds helper functions for working with IMAGE_GROUPS and IMAGE_DICT in global_vars.py."""

from typing import Union
import SimpleITK as sitk
from pathlib import Path
from enum import Enum
import src.utils.global_vars as global_vars
from src.utils.constants import degrees_to_radians
import src.utils.constants as constants


def update_image_groups(path_list: list[Path]) -> None:
    """Initialize IMAGE_GROUPS. See the docstring for IMAGE_GROUPS in global_vars.py for more info.

    NOTE: Does not set IMAGE_DICT to be the CURR_BATCH_INDEX image group in IMAGE_GROUPS.
    IMAGE_DICT is a pointer to an images dict in IMAGE_GROUPS, so this function can
    mutate (as you would probably want) IMAGE_DICT.

    :param path_list:
    :type path_list: list[Path]"""
    for path in path_list:
        global_vars.READER.SetFileName(str(path))
        new_img: sitk.Image = global_vars.READER.Execute()
        new_img_properties: tuple = get_properties(new_img)
        if new_img_properties in global_vars.IMAGE_GROUPS:
            # A duplicate path will get here, but we reassign the sitk.Image anyway
            # Because maybe the path stayed the same but the image file changed
            # No harm in reassigning. Already needed to do READER.Execute() to get properties anyway, might
            # as well reassign.
            global_vars.IMAGE_GROUPS[new_img_properties][path] = new_img
        else:
            # Create new dictionary associated with the new properties.
            # First entry also created.
            global_vars.IMAGE_GROUPS[new_img_properties] = {path: new_img}

    # TODO: Think this is not needed but keeping it here just in case. Delete later if unneeded.
    # global_vars.IMAGE_DICT = global_vars.IMAGE_GROUPS[
    #     list(global_vars.IMAGE_GROUPS.keys())[0]
    # ]


def initialize_globals(path_list: list[Path]) -> None:
    """After pressing File > Open, the global variables need to be cleared and (re)initialized.

    Mutated global variables: IMAGE_GROUPS, IMAGE_DICT, CURR_IMAGE_INDEX, CURR_BATCH_INDEX,
    READER, THETA_X, THETA_Y, THETA_Z, SLICE, EULER_3D_TRANSFORM.

    Specifically, clears IMAGE_GROUPS and then populates it. IMAGE_DICT is then the first group of images.

    :param path_list:
    :type path_list: list[Path]"""
    global_vars.IMAGE_GROUPS.clear()
    global_vars.CURR_IMAGE_INDEX = 0
    global_vars.CURR_BATCH_INDEX = 0
    update_image_groups(path_list)
    global_vars.IMAGE_DICT = global_vars.IMAGE_GROUPS[
        list(global_vars.IMAGE_GROUPS.keys())[0]
    ]
    global_vars.THETA_X = 0
    global_vars.THETA_Y = 0
    global_vars.THETA_Z = 0
    # curr_img has the same properties as the whole group in IMAGE_DICT.
    # Use it to set slice and center of rotation for the group
    curr_img: sitk.Image = curr_image()
    # TODO: Set maximum for the slice slider in the GUI!
    global_vars.SLICE = get_middle_dimension(curr_img, 2)
    global_vars.EULER_3D_TRANSFORM.SetCenter(get_center_of_rotation(curr_img))
    global_vars.EULER_3D_TRANSFORM.SetRotation(0, 0, 0)
    global_vars.SMOOTHING_FILTER.SetConductanceParameter(3.0)
    global_vars.SMOOTHING_FILTER.SetNumberOfIterations(5)
    global_vars.SMOOTHING_FILTER.SetTimeStep(0.0625)
    global_vars.SETTINGS_VIEW_ENABLED = True
    global_vars.VIEW = constants.View.Z
    global_vars.X_CENTER = get_middle_dimension(curr_img, 0)
    global_vars.Y_CENTER = get_middle_dimension(curr_img, 1)


def clear_globals():
    """Clear global variables for unit testing in test_img_helpers.

    Don't need to reset Euler3DTransform since that's not used in the tests there."""
    global_vars.IMAGE_GROUPS.clear()
    global_vars.IMAGE_DICT.clear()
    global_vars.CURR_IMAGE_INDEX = 0
    global_vars.THETA_X = 0
    global_vars.THETA_Y = 0
    global_vars.THETA_Z = 0
    global_vars.SLICE = 0


# TODO: Add more properties?
# TODO: Implement some tolerance for spacing
def get_properties(img: sitk.Image) -> tuple:
    """Tuple of properties of a sitk.Image.

    TODO: Add more properties

    If modifying this, src/GUI/main.py print_properties also has to be modified slightly.

    :param img:
    :type img: sitk.Image
    :return: (dimensions, center of rotation used in EULER_3D_TRANSFORM, spacing)
    :rtype: tuple"""
    return (
        img.GetSize(),
        get_center_of_rotation(img),
        img.GetSpacing(),
    )


def curr_path() -> Path:
    """Return the current Path in IMAGE_DICT. That is, the key at index CURR_IMAGE_INDEX.

    :return: Path of current image
    :rtype: Path"""
    return list(global_vars.IMAGE_DICT.keys())[global_vars.CURR_IMAGE_INDEX]


def curr_image() -> sitk.Image:
    """Return the sitk.Image at the current index in global_vars.IMAGE_DICT.

    :return: current image
    :rtype: sitk.Image"""
    return global_vars.IMAGE_DICT[curr_path()]


def set_curr_image(image: sitk.Image) -> None:
    """Set the sitk.Image at the current index in global_vars.IMAGE_DICT.

    :param image:
    :type image: sitk.Image
    :return: None
    :rtype: None"""
    global_vars.IMAGE_DICT[curr_path()] = image


def orient_curr_image(view: Enum) -> None:
    """Given a view enum, set the current image to the oriented version for that view.

    :param image: not mutated
    :type image: sitk.Image
    :param view:
    :type view: View.X, View.Y, or View.Z"""
    if view not in constants.VIEW_TO_ORIENTATION_STR:
        raise Exception(
            "Expected View.X, View.Y, or View.Z but did not get one of those."
        )
    global_vars.ORIENT_FILTER.SetDesiredCoordinateOrientation(
        constants.VIEW_TO_ORIENTATION_STR[view]
    )
    oriented: sitk.Image = global_vars.ORIENT_FILTER.Execute(curr_image())
    set_curr_image(oriented)


def curr_image_size() -> tuple:
    """Return dimensions of current image.

    :return: dimensions
    :rtype: tuple"""
    return curr_image().GetSize()


def curr_rotated_slice() -> sitk.Image:
    """Return 2D rotated slice of the current image determined by global rotation and slice settings.

    Sets global_vars.EULER_3D_TRANSFORM's rotation values but not its center since all loaded images should
    have the same center.

    :return: 2D rotated slice
    :rtype: sitk.Image"""
    global_vars.EULER_3D_TRANSFORM.SetRotation(
        degrees_to_radians(global_vars.THETA_X),
        degrees_to_radians(global_vars.THETA_Y),
        degrees_to_radians(global_vars.THETA_Z),
    )
    rotated_image: sitk.Image = sitk.Resample(
        curr_image(), global_vars.EULER_3D_TRANSFORM
<<<<<<< HEAD
    )
    rotated_slice: sitk.Image
    if global_vars.VIEW == constants.View.X:
        rotated_slice = rotated_image[global_vars.X_CENTER, :, :]
    elif global_vars.VIEW == constants.View.Y:
        rotated_slice = rotated_image[:, global_vars.Y_CENTER, :]
    else:
        rotated_slice = rotated_image[:, :, global_vars.SLICE]

    return rotated_slice

=======
    )[:, :, global_vars.SLICE]
    return rotated_slice
>>>>>>> 6072571c

def curr_smooth_slice() -> sitk.Image:
    """Return smoothed 2D rotated slice of the current image determined by global smoothing settings.

    :return: smooth 2D rotated slice
    :rtype: sitk.Image"""
    rotated_slice: sitk.Image = curr_rotated_slice()
    # The cast is necessary, otherwise get sitk::ERROR: Pixel type: 16-bit signed integer is not supported in 2D
    smooth_slice: sitk.Image = global_vars.SMOOTHING_FILTER.Execute(
        sitk.Cast(rotated_slice, sitk.sitkFloat64)
    )
    return smooth_slice


def rotated_slice_hardcoded(
    mri_img_3d: sitk.Image,
    theta_x: int = 0,
    theta_y: int = 0,
    theta_z: int = 0,
    slice_num: int = 0,
):
    """Get 2D rotated slice of mri_img_3d from hardcoded values. Rotation values are in degrees, slice_num is an int.

    For unit testing. Sets center of global EULER_3D_TRANSFORM to center of rotation of mri_img_3d.

    :param mri_img_3d:
    :type mri_img_3d: sitk.Image
    :param theta_x:
    :type theta_x: int
    :param theta_y:
    :type theta_y: int
    :param theta_z:
    :type theta_z: int
    :param slice_num:
    :type slice_num: int"""
    global_vars.EULER_3D_TRANSFORM.SetCenter(get_center_of_rotation(mri_img_3d))
    global_vars.EULER_3D_TRANSFORM.SetRotation(
        degrees_to_radians(theta_x),
        degrees_to_radians(theta_y),
        degrees_to_radians(theta_z),
    )
    return sitk.Resample(mri_img_3d, global_vars.EULER_3D_TRANSFORM)[:, :, slice_num]


def curr_metadata() -> dict[str, str]:
    """Computes and returns currently displayed image's metadata.

    Note: Does not return all metadata stored in the file, just the metadata stored in sitk.Image.GetMetaDataKeys()
    For example, it's possible to get a sitk.Image's spacing using GetSpacing(), but the same spacing values won't
    be returned by this function.

    :return: metadata
    :rtype: dict[str, str]"""
    curr_img: sitk.Image = curr_image()
    rv: dict[str, str] = dict()
    for key in curr_img.GetMetaDataKeys():
        rv[key] = curr_img.GetMetaData(key)
    return rv


# TODO: works only for NIFTI, not NRRD
def curr_physical_units() -> Union[str, None]:
    """Return currently displayed image's physical units from sitk.GetMetaData if it exists, else None.

    TODO: works only for NIFTI, not NRRD.

    :return: units or None
    :rtype: str or None"""
    curr_img: sitk.Image = curr_image()
    if constants.NIFTI_METADATA_UNITS_KEY in curr_img.GetMetaDataKeys():
        return constants.NIFTI_METADATA_UNITS_VALUE_TO_PHYSICAL_UNITS[
            curr_img.GetMetaData(constants.NIFTI_METADATA_UNITS_KEY)
        ]
    return None


def get_curr_properties_tuple() -> tuple:
    """Return properties tuple for the currently loaded batch of images.

    :return: current properties tuple
    :rtype: tuple"""
    return list(global_vars.IMAGE_GROUPS.keys())[global_vars.CURR_BATCH_INDEX]


def get_middle_dimension(img: sitk.Image, axis: int) -> int:
    """int((img.GetSize()[axis] - 1) / 2)

    :param img:
    :param axis: int (0-2)
    :type img: sitk.Image
    :return: int((img.GetSize()[axis] - 1) / 2)
    :rtype: int"""
    return int((img.GetSize()[axis] - 1) / 2)


def get_center_of_rotation(img: sitk.Image) -> tuple:
    """img.TransformContinuousIndexToPhysicalPoint([
    (dimension - 1) / 2.0 for dimension in img.GetSize()])

    :param: img
    :type img: sitk.Image
    :return: img.TransformContinuousIndexToPhysicalPoint([
    (dimension - 1) / 2.0 for dimension in img.GetSize()]"""
    return img.TransformContinuousIndexToPhysicalPoint(
        [(dimension - 1) / 2.0 for dimension in img.GetSize()]
    )


def del_curr_img() -> None:
    """Remove currently displayed image from IMAGE_DICT and IMAGE_GROUPS.

    Decrements CURR_IMAGE_INDEX if removing the last element.

    Will not check for IMAGE_DICT being empty after the deletion (GUI should be disabled).
    This happens in the GUI."""
    if len(global_vars.IMAGE_DICT) == 0:
        print("Can't remove from empty list!")
        return

    del global_vars.IMAGE_DICT[curr_path()]

    # Just deleted the last image. Index must decrease by 1
    if global_vars.CURR_IMAGE_INDEX == len(global_vars.IMAGE_DICT):
        global_vars.CURR_IMAGE_INDEX -= 1


def next_img() -> None:
    """Increment CURR_IMAGE_INDEX, wrapping if necessary."""
    global_vars.CURR_IMAGE_INDEX = (global_vars.CURR_IMAGE_INDEX + 1) % len(
        global_vars.IMAGE_DICT
    )


def previous_img() -> None:
    """Decrement CURR_IMAGE_INDEX, wrapping if necessary."""
    global_vars.CURR_IMAGE_INDEX = (global_vars.CURR_IMAGE_INDEX - 1) % len(
        global_vars.IMAGE_DICT
    )<|MERGE_RESOLUTION|>--- conflicted
+++ resolved
@@ -177,7 +177,6 @@
     )
     rotated_image: sitk.Image = sitk.Resample(
         curr_image(), global_vars.EULER_3D_TRANSFORM
-<<<<<<< HEAD
     )
     rotated_slice: sitk.Image
     if global_vars.VIEW == constants.View.X:
@@ -188,11 +187,6 @@
         rotated_slice = rotated_image[:, :, global_vars.SLICE]
 
     return rotated_slice
-
-=======
-    )[:, :, global_vars.SLICE]
-    return rotated_slice
->>>>>>> 6072571c
 
 def curr_smooth_slice() -> sitk.Image:
     """Return smoothed 2D rotated slice of the current image determined by global smoothing settings.

"""Defines MainWindow and main(), the entrypoint of the GUI.

Loads `src/GUI/mainwindow.ui`, made in QtDesigner.

Loads `.qss` stylesheets and `resources.py` (icons) files, generated
by BreezeStyleSheets. Our fork of the repo: https://github.com/COMP523TeamD/BreezeStyleSheets.

If adding a new GUI element (in the GUI or in the menubar, whatever), you'll have to modify
modify __init__ and settings_view_toggle.

Edge cases: If this element should be disabled after enable_elements or enabled after disable_elements,
then you will need to modify those."""


import importlib
import sys
import webbrowser
from pathlib import Path
from typing import Union

import SimpleITK as sitk
import numpy as np

from PyQt6 import QtGui, QtCore
from PyQt6.QtGui import QPixmap, QAction, QImage, QIcon
from PyQt6.QtWidgets import (
    QApplication,
    QDialog,
    QLabel,
    QMainWindow,
    QFileDialog,
    QMenu,
    QVBoxLayout,
    QWidget,
    QMessageBox,
)
from PyQt6.uic.load_ui import loadUi
from PyQt6.QtCore import Qt, QSize

import pprint
from src.utils.constants import View, ThresholdFilter
import src.utils.constants as constants

# Note, do not use imports like
# from src.utils.global_vars import IMAGE_DICT
# This would make the global variables not work
import src.utils.global_vars as global_vars
import src.utils.imgproc as imgproc
import src.utils.user_settings as user_settings
from src.GUI.helpers import (
    string_to_QColor,
    mask_QImage,
    sitk_slice_to_qimage,
    ErrorMessageBox,
    InformationMessageBox,
    InformationDialog,
)

from src.utils.img_helpers import (
    initialize_globals,
    update_images,
    get_curr_image,
    get_curr_image_size,
    get_curr_rotated_slice,
    get_curr_smooth_slice,
    get_curr_metadata,
    get_curr_binary_thresholded_slice,
    get_curr_otsu_slice,
    get_curr_physical_units,
    get_curr_path,
    get_curr_properties_tuple,
    get_middle_dimension,
)

import src.utils.img_helpers as img_helpers


PATH_TO_UI_FILE: Path = Path("src") / "GUI" / "mainwindow.ui"
PATH_TO_HCT_LOGO: Path = Path("src") / "GUI" / "static" / "hct_logo.png"

SETTINGS_VIEW_ENABLED: bool = True
"""Whether the user is able to adjust settings (settings screen) or not
(circumference and contoured image screen)."""

DEFAULT_CIRCUMFERENCE_LABEL_TEXT: str = "Calculated Circumference: N/A"
DEFAULT_IMAGE_PATH_LABEL_TEXT: str = "Image path"
GITHUB_LINK: str = "https://github.com/COMP523TeamD/HeadCircumferenceTool"
DOCUMENTATION_LINK: str = "https://headcircumferencetool.readthedocs.io/en/latest/"
DEFAULT_IMAGE_TEXT: str = "Select images using File > Open!"
DEFAULT_IMAGE_NUM_LABEL_TEXT: str = "Image 0 of 0"
DEFAULT_IMAGE_STATUS_TEXT: str = "Image path is displayed here."

# We assume units are millimeters if we can't find units in metadata
MESSAGE_TO_SHOW_IF_UNITS_NOT_FOUND: str = "millimeters (mm)"

UNSCALED_QPIXMAP: QPixmap
"""Unscaled QPixmap from which the scaled version is rendered in the GUI.

When any slice (rotated, smoothed, previewed) is rendered from an unscaled QImage, this variable is set to the
QPixmap generated from that unscaled QImage.

This variable will not change on resizeEvent. resizeEvent will scale this. Otherwise, if scaling
self.image's pixmap (which is already scaled), there would be loss of detail."""


class MainWindow(QMainWindow):
    """Main window of the application.

    Settings mode and circumference mode."""

    def __init__(self):
        """Load main file and connect GUI events to methods/functions.

        Sets window title and icon."""
        super(MainWindow, self).__init__()
        loadUi(str(PATH_TO_UI_FILE), self)

        self.setWindowTitle("Head Circumference Tool")

        self.action_open.triggered.connect(lambda: self.browse_files(False))
        self.action_add_images.triggered.connect(lambda: self.browse_files(True))
        self.action_remove_image.triggered.connect(self.remove_curr_img)
        self.action_exit.triggered.connect(exit)
        self.action_github.triggered.connect(lambda: webbrowser.open(GITHUB_LINK))
        self.action_documentation.triggered.connect(
            lambda: webbrowser.open(DOCUMENTATION_LINK)
        )
        self.action_show_credits.triggered.connect(
            lambda: information_dialog(
                "Credits",
                'Credit to Jesse Wei, Madison Lester, Peifeng "Hank" He, Eric Schneider, and Martin Styner.',
            )
        )
        self.action_test_stuff.triggered.connect(self.test_stuff)
        self.action_print_metadata.triggered.connect(display_metadata)
        self.action_print_dimensions.triggered.connect(display_dimensions)
        self.action_print_properties.triggered.connect(display_properties)
        self.action_print_direction.triggered.connect(display_direction)
        self.action_print_spacing.triggered.connect(display_spacing)
        self.action_export_png.triggered.connect(
            lambda: self.export_curr_slice_as_img("png")
        )
        self.action_export_jpg.triggered.connect(
            lambda: self.export_curr_slice_as_img("jpg")
        )
        self.action_export_bmp.triggered.connect(
            lambda: self.export_curr_slice_as_img("bmp")
        )
        self.action_export_ppm.triggered.connect(
            lambda: self.export_curr_slice_as_img("ppm")
        )
        self.action_export_xbm.triggered.connect(
            lambda: self.export_curr_slice_as_img("xbm")
        )
        self.action_export_xpm.triggered.connect(
            lambda: self.export_curr_slice_as_img("xpm")
        )
        self.next_button.clicked.connect(self.next_img)
        self.previous_button.clicked.connect(self.previous_img)
        self.apply_button.clicked.connect(self.settings_export_view_toggle)
        self.x_slider.valueChanged.connect(self.rotate_x)
        self.y_slider.valueChanged.connect(self.rotate_y)
        self.z_slider.valueChanged.connect(self.rotate_z)
        self.slice_slider.valueChanged.connect(self.slice_update)
        self.reset_button.clicked.connect(self.reset_settings)
        self.smoothing_preview_button.clicked.connect(self.render_smooth_slice)
        self.otsu_radio_button.clicked.connect(self.disable_binary_threshold_inputs)
        self.binary_radio_button.clicked.connect(self.enable_binary_threshold_inputs)
        self.threshold_preview_button.clicked.connect(self.render_threshold)
        self.x_view_radio_button.clicked.connect(self.update_view)
        self.y_view_radio_button.clicked.connect(self.update_view)
        self.z_view_radio_button.clicked.connect(self.update_view)
        self.show()

    def enable_elements(self) -> None:
        """Called after File > Open.

        Enables GUI elements. Explicitly disables some (e.g., Export CSV menu item and
        binary threshold inputs, since Otsu is default).
        """
        # findChildren searches recursively by default
        for widget in self.findChildren(QWidget):
            widget.setEnabled(True)

        # Menu stuff
        for widget in self.findChildren(QAction):
            widget.setEnabled(True)

        self.action_export_csv.setEnabled(not SETTINGS_VIEW_ENABLED)
        self.export_button.setEnabled(not SETTINGS_VIEW_ENABLED)
        self.disable_binary_threshold_inputs()

    def enable_binary_threshold_inputs(self) -> None:
        """Called when Binary filter button is clicked.

        Restore binary input box.
        """
        self.upper_threshold_input.setEnabled(True)
        self.lower_threshold_input.setEnabled(True)

    def settings_export_view_toggle(self) -> None:
        """Called when clicking Apply (in settings mode) or Adjust (in circumference mode).

        Toggle SETTINGS_VIEW_ENABLED, change apply button text, render stuff depending on the current mode.

        Enables/disables GUI elements depending on the value of SETTINGS_VIEW_ENABLED.
        """
        # Unsure sure why this is necessary here but nowhere else...
        global SETTINGS_VIEW_ENABLED
        SETTINGS_VIEW_ENABLED = not SETTINGS_VIEW_ENABLED
        settings_view_enabled = SETTINGS_VIEW_ENABLED
        if settings_view_enabled:
            self.apply_button.setText("Apply")
            self.circumference_label.setText(DEFAULT_CIRCUMFERENCE_LABEL_TEXT)
            # Render uncontoured slice after pressing adjust
            self.render_curr_slice()
        else:
            self.apply_button.setText("Adjust")
<<<<<<< HEAD
=======

            # When clicking Apply, the circumference should be calculated only for the axial slice.
            # Edge case: If the user does a huge rotation, then switching to axial view may not display an
            # axial slice. For example, after clicking coronal and setting X rotation to 90,
            # clicking axial will not show an axial slice.
            # We could just not change the view and re-orient when clicking Apply if this is a valid use case (probably isn't).
            # TODO: Check with Styner
            self.set_view_z()
            self.orient_curr_image()

>>>>>>> 55d5eb21
            self.update_smoothing_settings()
            self.update_binary_filter_settings()
            self.apply_button.setText("Adjust")
            # Ignore the type annotation warning here.
            # render_curr_slice() must return np.ndarray since not settings_view_enabled here
            binary_contour_slice: np.ndarray = self.render_curr_slice()
            self.render_circumference(binary_contour_slice)

        # TODO: Call enable_elements and then a disable method (code another one, and it'd be short)
        # If not settings_view_enabled
        self.action_open.setEnabled(settings_view_enabled)
        self.action_add_images.setEnabled(settings_view_enabled)
        self.action_remove_image.setEnabled(settings_view_enabled)
        self.x_slider.setEnabled(settings_view_enabled)
        self.y_slider.setEnabled(settings_view_enabled)
        self.z_slider.setEnabled(settings_view_enabled)
        self.slice_slider.setEnabled(settings_view_enabled)
        self.x_rotation_label.setEnabled(settings_view_enabled)
        self.y_rotation_label.setEnabled(settings_view_enabled)
        self.z_rotation_label.setEnabled(settings_view_enabled)
        self.slice_num_label.setEnabled(settings_view_enabled)
        self.reset_button.setEnabled(settings_view_enabled)
        self.smoothing_preview_button.setEnabled(settings_view_enabled)
        self.otsu_radio_button.setEnabled(settings_view_enabled)
        self.binary_radio_button.setEnabled(settings_view_enabled)
        self.lower_threshold.setEnabled(settings_view_enabled)
        self.lower_threshold_input.setEnabled(settings_view_enabled)
        self.upper_threshold.setEnabled(settings_view_enabled)
        self.upper_threshold_input.setEnabled(settings_view_enabled)
        self.threshold_preview_button.setEnabled(settings_view_enabled)
        self.action_export_csv.setEnabled(not settings_view_enabled)
        self.circumference_label.setEnabled(not settings_view_enabled)
        self.export_button.setEnabled(not settings_view_enabled)
        self.smoothing_preview_button.setEnabled(settings_view_enabled)
        self.conductance_parameter_label.setEnabled(settings_view_enabled)
        self.conductance_parameter_input.setEnabled(settings_view_enabled)
        self.smoothing_iterations_label.setEnabled(settings_view_enabled)
        self.smoothing_iterations_input.setEnabled(settings_view_enabled)
        self.time_step_label.setEnabled(settings_view_enabled)
        self.time_step_input.setEnabled(settings_view_enabled)
        self.x_view_radio_button.setEnabled(settings_view_enabled)
        self.y_view_radio_button.setEnabled(settings_view_enabled)
        self.z_view_radio_button.setEnabled(settings_view_enabled)
        self.lower_threshold_input.setEnabled(
            settings_view_enabled and self.binary_radio_button.isChecked()
        )
        self.upper_threshold_input.setEnabled(
            settings_view_enabled and self.binary_radio_button.isChecked()
        )

    def disable_binary_threshold_inputs(self) -> None:
        """Called when Otsu filter button is clicked.

        Disable binary threshold input boxes.
        """
        self.upper_threshold_input.setEnabled(False)
        self.lower_threshold_input.setEnabled(False)

    def disable_elements(self) -> None:
        """Called when the list is now empty, i.e. just removed from list of length 1.

        Explicitly enables elements that should never be disabled and sets default text.
        """
        central_widget = self.findChildren(QWidget, "centralwidget")[0]
        menubar = self.menuBar()

        for gui_element in central_widget.findChildren(QWidget):
            gui_element.setEnabled(False)

        # findChildren searches recursively by default
        for menu in menubar.findChildren(QMenu):
            for action in menu.actions():
                action.setEnabled(False)

        self.action_open.setEnabled(True)
        self.circumference_label.setText(DEFAULT_CIRCUMFERENCE_LABEL_TEXT)
        self.image.setEnabled(True)
        self.image.clear()
        self.image.setText(DEFAULT_IMAGE_TEXT)
        self.image.setStatusTip(DEFAULT_IMAGE_STATUS_TEXT)
        self.image_path_label.setText(DEFAULT_IMAGE_PATH_LABEL_TEXT)
        self.image_num_label.setText(DEFAULT_IMAGE_NUM_LABEL_TEXT)
        self.apply_button.setText("Apply")
        self.z_view_radio_button.setChecked(True)

    def browse_files(self, extend: bool) -> None:
        """Called after File > Open or File > Add Images.

        If `extend`, then `IMAGE_DICT` will be updated with new images.

        Else, `IMAGE_DICT` will be cleared and
        (re)initialized (e.g. when choosing files for the first time or re-opening).

        Opens file menu.

        Renders various elements depending on the value of `extend`.

        :param extend: Whether to clear IMAGE_DICT and (re)initialize or add images to it. Determines which GUI elements are rendered.
        :type extend: bool
        :return: None
        :rtype: None"""
        file_filter: str = "MRI images " + str(constants.SUPPORTED_EXTENSIONS).replace(
            "'", ""
        ).replace(",", "")

        files = QFileDialog.getOpenFileNames(
            self, "Open files", str(user_settings.FILE_BROWSER_START_DIR), file_filter
        )

        # list[str]
        path_list = files[0]
        if len(path_list) == 0:
            return

        # Convert to list[Path]. Slight inefficiency but worth.
        path_list = list(map(Path, path_list))

        differing_images: list[Path]

        if not extend:
            differing_images = initialize_globals(path_list)
            # Set view to z because initialize_globals calls update_images, which orients loaded images
            # for the axial view
            self.set_view_z()
            self.render_all_sliders()
            self.enable_elements()
            self.render_curr_slice()
            if differing_images:
                newline: str = "\n"
                error_message_box(
                    f"The image(s) you uploaded have differing properties.\n"
                    f"The first one and all images with properties matching the first one have been loaded.\n"
                    f"The name(s) of the ones with differing properties are\n\n"
                    f"{newline.join([path.name for path in differing_images])}"
                )
        else:
            # Doesn't need to re-render sliders to set max value of slice slider.
            # update_images won't change max value of slice slicer.
            # Does not need to render current slice. Images are added to the end of the dict.
            # And adding duplicate key doesn't change key order.
            differing_images = update_images(path_list)
            if differing_images:
                newline: str = "\n"
                error_message_box(
                    f"You have uploaded image(s) with properties that differ from those of the currently loaded ones.\n"
                    f"These image(s) have not been loaded:\n\n"
                    f"{newline.join([path.name for path in differing_images])}"
                )
        # When extending, image num must be updated
        self.render_image_num_and_path()

    def update_view(self) -> None:
        """Called when clicking on any of the three view radio buttons.

        Sets global_vars.VIEW to the correct value. Then orients the current image and renders.
        """
        # The three buttons are in a button group in the  file
        # And all have autoExclusive=True
        if self.x_view_radio_button.isChecked():
            global_vars.VIEW = constants.View.X
        elif self.y_view_radio_button.isChecked():
            global_vars.VIEW = constants.View.Y
        else:
            global_vars.VIEW = constants.View.Z

        self.orient_curr_image()
        self.render_curr_slice()

    def set_view_z(self) -> None:
        """Set global_vars.VIEW to View.Z and set the z radio button to checked."""
        global_vars.VIEW = constants.View.Z
        # TODO: Uncheck x and y are technically unnecessary since these 3 buttons in the view_button_group have
        # autoExclusive=True
        self.x_view_radio_button.setChecked(False)
        self.y_view_radio_button.setChecked(False)
        self.z_view_radio_button.setChecked(True)

    def update_smoothing_settings(self) -> None:
        """Updates global smoothing settings."""
        conductance: str = self.conductance_parameter_input.displayText()
        try:
            global_vars.CONDUCTANCE_PARAMETER = float(conductance)
        except ValueError:
            if user_settings.DEBUG:
                print("Conductance must be a float!")
        self.conductance_parameter_input.setText(str(global_vars.CONDUCTANCE_PARAMETER))
        self.conductance_parameter_input.setPlaceholderText(
            str(global_vars.CONDUCTANCE_PARAMETER)
        )
        global_vars.SMOOTHING_FILTER.SetConductanceParameter(
            global_vars.CONDUCTANCE_PARAMETER
        )

        iterations: str = self.smoothing_iterations_input.displayText()
        try:
            global_vars.SMOOTHING_ITERATIONS = int(iterations)
        except ValueError:
            if user_settings.DEBUG:
                print("Iterations must be an integer!")
        self.smoothing_iterations_input.setText(str(global_vars.SMOOTHING_ITERATIONS))
        self.smoothing_iterations_input.setPlaceholderText(
            str(global_vars.SMOOTHING_ITERATIONS)
        )
        global_vars.SMOOTHING_FILTER.SetNumberOfIterations(
            global_vars.SMOOTHING_ITERATIONS
        )

        time_step: str = self.time_step_input.displayText()
        try:
            global_vars.TIME_STEP = float(time_step)
        except ValueError:
            if user_settings.DEBUG:
                print("Time step must be a float!")
        self.time_step_input.setText(str(global_vars.TIME_STEP))
        self.time_step_input.setPlaceholderText(str(global_vars.TIME_STEP))
        global_vars.SMOOTHING_FILTER.SetTimeStep(global_vars.TIME_STEP)

    def update_binary_filter_settings(self) -> None:
        """Updates global binary filter settings."""
        lower_threshold: str = self.lower_threshold_input.displayText()
        try:
            global_vars.LOWER_THRESHOLD = float(lower_threshold)
        except ValueError:
            pass
        self.lower_threshold_input.setText(str(global_vars.LOWER_THRESHOLD))
        self.lower_threshold_input.setPlaceholderText(str(global_vars.LOWER_THRESHOLD))
        global_vars.BINARY_THRESHOLD_FILTER.SetLowerThreshold(
            global_vars.LOWER_THRESHOLD
        )

        upper_threshold: str = self.upper_threshold_input.displayText()
        try:
            global_vars.UPPER_THRESHOLD = float(upper_threshold)
        except ValueError:
            pass
        self.upper_threshold_input.setText(str(global_vars.UPPER_THRESHOLD))
        self.upper_threshold_input.setPlaceholderText(str(global_vars.UPPER_THRESHOLD))
        global_vars.BINARY_THRESHOLD_FILTER.SetUpperThreshold(
            global_vars.UPPER_THRESHOLD
        )

    def render_scaled_qpixmap_from_qimage(self, q_img: QImage) -> None:
        """Convert q_img to QPixmap and set self.image's pixmap to that pixmap scaled to self.image's size.

        Sets UNSCALED_PIXMAP to the unscaled pixmap generated from the q_img.

        :param q_img:
        :type q_img: QImage
        :return None:
        :rtype None:"""
        global UNSCALED_QPIXMAP
        UNSCALED_QPIXMAP = QPixmap(q_img)
        self.image.setPixmap(
            UNSCALED_QPIXMAP.scaled(
                self.image.size(),
                aspectRatioMode=Qt.AspectRatioMode.KeepAspectRatio,
                transformMode=Qt.TransformationMode.SmoothTransformation,
            )
        )

    def resizeEvent(self, event) -> None:
        """This method is called every time the window is resized. Overrides PyQt6's resizeEvent.

        Sets pixmap to UNSCALED_QPIXMAP scaled to self.image's size."""
        if global_vars.IMAGE_DICT:
            self.image.setPixmap(
                UNSCALED_QPIXMAP.scaled(
                    self.image.size(),
                    aspectRatioMode=Qt.AspectRatioMode.KeepAspectRatio,
                    transformMode=Qt.TransformationMode.SmoothTransformation,
                )
            )
        QMainWindow.resizeEvent(self, event)

    def render_curr_slice(self) -> Union[np.ndarray, None]:
        """Resamples the currently selected image using its rotation and slice settings,
        then renders the resulting slice (scaled to the size of self.image) in the GUI.

        DOES NOT set text for `image_num_label` and file path labels.

        If `not SETTINGS_VIEW_ENABLED`, also calls `imgproc.contour()` and outlines
        the contour of the QImage (mutating it).

        Additionally, also returns a view of the binary contoured slice if `not SETTINGS_VIEW_ENABLED`.
        This saves work when computing circumference.

        :return: np.ndarray if `not SETTINGS_VIEW_ENABLED` else None
        :rtype: np.ndarray or None"""

        if not SETTINGS_VIEW_ENABLED:
            self.set_view_z()

        rotated_slice: sitk.Image = get_curr_rotated_slice()
        q_img: QImage = sitk_slice_to_qimage(rotated_slice)
        rv_dummy_var: np.ndarray = np.zeros(0)

        if not SETTINGS_VIEW_ENABLED:
            if self.otsu_radio_button.isChecked():
                binary_contour_slice: np.ndarray = imgproc.contour(
                    rotated_slice, ThresholdFilter.Otsu
                )
            else:
                binary_contour_slice: np.ndarray = imgproc.contour(
                    rotated_slice, ThresholdFilter.Binary
                )
            rv_dummy_var = binary_contour_slice
            mask_QImage(
                q_img,
                np.transpose(binary_contour_slice),
                string_to_QColor(user_settings.CONTOUR_COLOR),
            )

        elif global_vars.VIEW != constants.View.Z:
            z_indicator: np.ndarray = np.zeros(
                (rotated_slice.GetSize()[1], rotated_slice.GetSize()[0])
            )
            z_indicator[get_curr_image_size()[2] - global_vars.SLICE - 1, :] = 1
            mask_QImage(
                q_img,
                np.transpose(z_indicator),
                string_to_QColor(user_settings.CONTOUR_COLOR),
            )

        self.render_scaled_qpixmap_from_qimage(q_img)

        if not SETTINGS_VIEW_ENABLED:
            return rv_dummy_var

    def render_smooth_slice(self) -> None:
        """Renders smooth slice in GUI. Allows user to preview result of smoothing settings."""
        self.update_smoothing_settings()
        # Preview should apply filter only on axial slice
        self.set_view_z()
        smooth_slice: sitk.Image = get_curr_smooth_slice()
        q_img: QImage = sitk_slice_to_qimage(smooth_slice)
        self.render_scaled_qpixmap_from_qimage(q_img)

    def render_threshold(self) -> None:
        """Render filtered image slice on UI."""
        # Preview should apply filter only on axial slice
        self.set_view_z()
        if self.otsu_radio_button.isChecked():
            filter_img: sitk.Image = get_curr_otsu_slice()
        else:
            self.update_binary_filter_settings()
            filter_img: sitk.Image = get_curr_binary_thresholded_slice()
        q_img: QImage = sitk_slice_to_qimage(filter_img)
        self.render_scaled_qpixmap_from_qimage(q_img)

    def render_circumference(self, binary_contour_slice: np.ndarray) -> None:
        """Called after pressing Apply or when
        (not SETTINGS_VIEW_ENABLED and (pressing Next or Previous or Remove Image))

        Computes circumference from binary_contour_slice and renders circumference label.

        binary_contour_slice is always the return value of render_curr_slice since render_curr_slice must have
        already been called. If calling this function, render_curr_slice must have been called first.

        :param binary_contour_slice: Result of previously calling render_curr_slice when `not SETTINGS_VIEW_ENABLED`
        :type binary_contour_slice: np.ndarray
        :return: None
        :rtype: None"""
        if SETTINGS_VIEW_ENABLED:
            raise Exception("Rendering circumference label when SETTINGS_VIEW_ENABLED")
        units: Union[str, None] = get_curr_physical_units()

        # Euler3D rotation has no effect on spacing (see unit test). This is the correct spacing
        # This is also the same as get_curr_rotated_slice().GetSpacing(), just without index [2]
        spacing: tuple = get_curr_image().GetSpacing()

        if user_settings.DEBUG:
            print(f"Computing circumference, and this is the spacing: {spacing}")

        # TODO
        # binary_contour_slice is the transpose of the rotated_slice
        # Thus, should pass spacing values in the reverse order?
        circumference: float = imgproc.length_of_contour_with_spacing(
            binary_contour_slice, spacing[1], spacing[0]
        )
        # circumference: float = imgproc.length_of_contour(binary_contour_slice)
        self.circumference_label.setText(
            f"Calculated Circumference: {round(circumference, constants.NUM_DIGITS_TO_ROUND_TO)} {units if units is not None else MESSAGE_TO_SHOW_IF_UNITS_NOT_FOUND}"
        )

    def render_image_num_and_path(self) -> None:
        """Set image_num_label, image_path_label, and status tip of the image.

        Called when pressing Next or Previous (next_img, prev_img), and after File > Open (browse_files).

        Also called when removing an image.

        :return: None"""
        self.image_num_label.setText(
            f"Image {global_vars.CURR_IMAGE_INDEX + 1} of {len(global_vars.IMAGE_DICT)}"
        )
        self.image_path_label.setText(str(get_curr_path().name))
        self.image_path_label.setStatusTip(str(get_curr_path()))
        self.image.setStatusTip(str(get_curr_path()))

    def render_all_sliders(self) -> None:
        """Sets all slider values to the global rotation and slice values.
        Also updates maximum value of slice slider.

        Called on reset. Will need to be called when updating batch index, if we implement this.

        Not called when the user updates a slider.

        Also updates rotation and slice num labels."""
        self.x_slider.setValue(global_vars.THETA_X)
        self.y_slider.setValue(global_vars.THETA_Y)
        self.z_slider.setValue(global_vars.THETA_Z)
        self.slice_slider.setMaximum(get_curr_image().GetSize()[View.Z.value] - 1)
        self.slice_slider.setValue(global_vars.SLICE)
        self.x_rotation_label.setText(f"X rotation: {global_vars.THETA_X}°")
        self.y_rotation_label.setText(f"Y rotation: {global_vars.THETA_Y}°")
        self.z_rotation_label.setText(f"Z rotation: {global_vars.THETA_Z}°")
        self.slice_num_label.setText(f"Slice: {global_vars.SLICE}")

    def rotate_x(self):
        """Called when the user updates the x slider.

        Render image and set `x_rotation_label`."""
        x_slider_val: int = self.x_slider.value()
        global_vars.THETA_X = x_slider_val
        self.render_curr_slice()
        self.x_rotation_label.setText(f"X rotation: {x_slider_val}°")

    def rotate_y(self):
        """Called when the user updates the y slider.

        Render image and set `y_rotation_label`."""
        y_slider_val: int = self.y_slider.value()
        global_vars.THETA_Y = y_slider_val
        self.render_curr_slice()
        self.y_rotation_label.setText(f"Y rotation: {y_slider_val}°")

    def rotate_z(self):
        """Called when the user updates the z slider.

        Render image and set `z_rotation_label`."""
        z_slider_val: int = self.z_slider.value()
        global_vars.THETA_Z = z_slider_val
        self.render_curr_slice()
        self.z_rotation_label.setText(f"Z rotation: {z_slider_val}°")

    def slice_update(self):
        """Called when the user updates the slice slider.

        Render image and set `slice_num_label`."""
        slice_slider_val: int = self.slice_slider.value()
        global_vars.SLICE = slice_slider_val
        self.render_curr_slice()
        self.slice_num_label.setText(f"Slice: {slice_slider_val}")

    def reset_settings(self):
        """Called when Reset is clicked.

        Resets rotation values to 0 and slice num to the default `int((z-1)/2)`
        for the current image, then renders current image and sliders."""
        global_vars.THETA_X = 0
        global_vars.THETA_Y = 0
        global_vars.THETA_Z = 0
        global_vars.SLICE = get_middle_dimension(get_curr_image(), View.Z)
        self.render_curr_slice()
        self.render_all_sliders()

    def next_img(self):
        """Called when Next button is clicked.

        Advance index and render."""
        img_helpers.next_img()
        # TODO: This feels inefficient...
        self.orient_curr_image()
        binary_contour_or_none: Union[np.ndarray, None] = self.render_curr_slice()
        self.render_image_num_and_path()

        if not SETTINGS_VIEW_ENABLED:
            # Ignore the type annotation warning. binary_contour_or_none must be binary_contour since not SETTINGS_VIEW_ENABLED
            self.render_circumference(binary_contour_or_none)

    def previous_img(self):
        """Called when Previous button is clicked.

        Decrement index and render."""
        img_helpers.previous_img()
        # TODO: This feels inefficient...
        self.orient_curr_image()
        binary_contour_or_none: Union[np.ndarray, None] = self.render_curr_slice()
        self.render_image_num_and_path()

        if not SETTINGS_VIEW_ENABLED:
            # Ignore the type annotation warning. binary_contour_or_none must be binary_contour since not SETTINGS_VIEW_ENABLED
            self.render_circumference(binary_contour_or_none)

    # TODO: Due to the images now being a dict, we can
    # easily let the user remove a range of images if they want
    def remove_curr_img(self) -> None:
        """Called after File > Remove File.

        Removes current image from `IMAGE_DICT`. Since `IMAGE_DICT` is a reference to an image dict
        in `IMAGE_GROUPS`, it's removed from `IMAGE_GROUPS` as well.

        :returns: None"""
        img_helpers.del_curr_img()

        if len(global_vars.IMAGE_DICT) == 0:
            self.disable_elements()
            return

        binary_contour_or_none: Union[np.ndarray, None] = self.render_curr_slice()
        self.render_image_num_and_path()

        if not SETTINGS_VIEW_ENABLED:
            # Ignore the type annotation warning. binary_contour_or_none must be binary_contour since not SETTINGS_VIEW_ENABLED
            self.render_circumference(binary_contour_or_none)

    def test_stuff(self) -> None:
        """Connected to Debug > Test stuff. Dummy button and function for easily testing stuff.

        Assume that anything you put here will be overwritten freely."""
        self.image.setPixmap(QPixmap(f":/{user_settings.THEME_NAME}/help.svg"))
        self.image.setStatusTip(
            "This is intentional, if it's a question mark then that's good :), means we can display icons"
        )

    # TODO: File name should also include circumference when not SETTINGS_VIEW_ENABLED?
    def export_curr_slice_as_img(self, extension: str):
        """Called when an Export as image menu item is clicked.

        Exports `self.image` to `settings.OUTPUT_DIR/img/`. Thus, calling this when `SETTINGS_VIEW_ENABLED` will
        save a non-contoured image. Calling this when `not SETTINGS_VIEW_ENABLED` will save a contoured
        image.

        Filename has format <file_name>_[contoured_]<theta_x>_<theta_y>_<theta_z>_<slice_num>.<extension>

        contoured_ will be in the name if `not SETTINGS_VIEW_ENABLED`.

        Supported formats in this function are the ones supported by QPixmap,
        namely BMP, JPG, JPEG, PNG, PPM, XBM, XPM.

        :param extension: BMP, JPG, JPEG, PNG, PPM, XBM, XPM
        :type extension: str
        :return: `None`"""
        file_name = (
            global_vars.CURR_IMAGE_INDEX + 1
            if user_settings.EXPORTED_FILE_NAMES_USE_INDEX
            else get_curr_path().name
        )
        path: str = str(
            constants.IMG_DIR
            / f"{file_name}_{'contoured_' if not SETTINGS_VIEW_ENABLED else ''}{global_vars.THETA_X}_{global_vars.THETA_Y}_{global_vars.THETA_Z}_{global_vars.SLICE}.{extension}"
        )
        self.image.pixmap().save(path, extension)

    def orient_curr_image(self) -> None:
        """Orient the current image for the current view (global_vars.VIEW) by applying ORIENT_FILTER on it.

        This mutates the image."""
        img_helpers.orient_curr_image(global_vars.VIEW)


def error_message_box(message: str) -> None:
    """Creates a message box with an error message and red warning icon.

    :param message: the error message to be displayed
    :type message: str
    :return: None
    :rtype: None"""
    ErrorMessageBox(message).exec()


def information_dialog(title: str, message: str) -> None:
    """Create an informational dialog QDialog window with title and message.

    :param title:
    :type title: str
    :param message:
    :type message: str
    :return: None
    :rtype: None"""
    InformationDialog(title, message).exec()


# TODO: Broken
def display_metadata() -> None:
    """Display metadata in window or terminal. Internally, uses sitk.GetMetaData, which doesn't return
    all metadata (e.g., doesn't return spacing values whereas sitk.GetSpacing does).

    Typically, this returns less metadata for NRRD than for NIfTI."""
    if not len(global_vars.IMAGE_DICT):
        print("Can't print metadata when there's no image!")
        return
    message: str = pprint.pformat(get_curr_metadata())
    if user_settings.DISPLAY_ADVANCED_MENU_MESSAGES_IN_TERMINAL:
        print(message)
    else:
        information_dialog("Metadata", message)


def display_dimensions() -> None:
    """Display current image's dimensions in window or terminal."""
    if not len(global_vars.IMAGE_DICT):
        print("Can't print dimensions when there's no image!")
        return
    message: str = pprint.pformat(get_curr_image().GetSize())
    if user_settings.DISPLAY_ADVANCED_MENU_MESSAGES_IN_TERMINAL:
        print(message)
    else:
        information_dialog("Dimensions", message)


# TODO: If updating img_helpers.get_properties(), this needs to be slightly adjusted!
def display_properties() -> None:
    """Display properties in window or terminal.

    Internally, the properties tuple is a tuple of values only and doesn't contain
    field names. This function creates a dictionary with field names for printing. But the dictionary
    doesn't exist in the program."""
    if not len(global_vars.IMAGE_DICT):
        print("No loaded image!")
        return
    curr_properties: tuple = get_curr_properties_tuple()
    fields: tuple = ("center of rotation", "dimensions", "spacing")
    if len(fields) != len(curr_properties):
        print(
            "Update src/GUI/main.print_properties() !\nNumber of fields and number of properties don't match."
        )
        exit(1)
    # Pretty sure the dict(zip(...)) goes through fields in alphabetical order
    message: str = pprint.pformat(dict(zip(fields, curr_properties)))
    if user_settings.DISPLAY_ADVANCED_MENU_MESSAGES_IN_TERMINAL:
        print(message)
    else:
        information_dialog("Properties", message)


def display_direction() -> None:
    """Display current image's direction in window or terminal."""
    if not len(global_vars.IMAGE_DICT):
        print("Can't print direction when there's no image!")
        return
    message: str = pprint.pformat(get_curr_image().GetDirection())
    if user_settings.DISPLAY_ADVANCED_MENU_MESSAGES_IN_TERMINAL:
        print(message)
    else:
        information_dialog("Direction", message)


def display_spacing() -> None:
    """Display current image's spacing in window or terminal."""
    if not len(global_vars.IMAGE_DICT):
        print("Can't print spacing when there's no image!")
        return
    message: str = pprint.pformat(get_curr_image().GetSpacing())
    if user_settings.DISPLAY_ADVANCED_MENU_MESSAGES_IN_TERMINAL:
        print(message)
    else:
        information_dialog("Spacing", message)


def main() -> None:
    """Main entrypoint of GUI."""
    # This import can't go at the top of the file
    # because gui.py.parse_gui_cli() has to set THEME_NAME before the import occurs
    # This imports globally
    # For example, src/GUI/helpers.py can access resource files without having to import there
    importlib.import_module(f"src.GUI.themes.{user_settings.THEME_NAME}.resources")

    app = QApplication(sys.argv)

    # On macOS, sets the application logo in the dock (but no window icon on macOS)
    # TODO
    # On Windows, sets the window icon at the top left of the window (but no dock icon on Windows)
    app.setWindowIcon(QIcon(str(PATH_TO_HCT_LOGO)))

    # TODO: Put arrow buttons on the left and right endpoints of the sliders
    # These arrow buttons already show up if commenting in app.setStyle("Fusion")
    # And commenting out with open stylesheet and app.setStyleSheet
    # We should figure out how to get arrow buttons on sliders for (+, -) 1 precise adjustments.
    # Currently, the sliders allow this (left click on the left or right end), but the arrow buttons
    # are not in the GUI.
    # app.setStyle("Fusion")

    with open(
        constants.THEME_DIR / user_settings.THEME_NAME / f"stylesheet.qss", "r"
    ) as f:
        app.setStyleSheet(f.read())

    MAIN_WINDOW = MainWindow()

    # Non-zero min width and height is needed to prevent
    # this bug https://github.com/COMP523TeamD/HeadCircumferenceTool/issues/42
    # However, this also seems to affect startup GUI size or at least GUI element spacing
    MAIN_WINDOW.setMinimumSize(QSize(1, 1))
    MAIN_WINDOW.resize(
        int(
            user_settings.STARTUP_WIDTH_RATIO * constants.PRIMARY_MONITOR_DIMENSIONS[0]
        ),
        int(
            user_settings.STARTUP_HEIGHT_RATIO * constants.PRIMARY_MONITOR_DIMENSIONS[1]
        ),
    )

    try:
        sys.exit(app.exec())
    except:
        if user_settings.DEBUG:
            print("Exiting")


if __name__ == "__main__":
    import src.utils.parser as parser

    parser.parse_config_json()
    parser.parse_gui_cli()
    main()<|MERGE_RESOLUTION|>--- conflicted
+++ resolved
@@ -216,8 +216,6 @@
             self.render_curr_slice()
         else:
             self.apply_button.setText("Adjust")
-<<<<<<< HEAD
-=======
 
             # When clicking Apply, the circumference should be calculated only for the axial slice.
             # Edge case: If the user does a huge rotation, then switching to axial view may not display an
@@ -228,7 +226,6 @@
             self.set_view_z()
             self.orient_curr_image()
 
->>>>>>> 55d5eb21
             self.update_smoothing_settings()
             self.update_binary_filter_settings()
             self.apply_button.setText("Adjust")

"""Defines MainWindow and main(), the entrypoint of the GUI.

Loads `src/GUI/mainwindow.ui`, made in QtDesigner.

Loads `.qss` stylesheets and `resources.py` (icons) files, generated
by BreezeStyleSheets. Our fork of the repo: https://github.com/COMP523TeamD/BreezeStyleSheets.

If adding a new GUI element (in the GUI or in the menubar, whatever), you'll have to modify
modify __init__ and settings_view_toggle.

Edge cases: If this element should be disabled after enable_elements or enabled after disable_elements,
then you will need to modify those."""


import importlib
import sys
import webbrowser
from pathlib import Path
from typing import Union
from enum import Enum

import SimpleITK as sitk
import numpy as np

from PySide6 import QtGui, QtCore
from PySide6.QtGui import QPixmap, QAction
from PySide6.QtWidgets import (
    QApplication,
    QDialog,
    QLabel,
    QMainWindow,
    QFileDialog,
    QMenu,
    QVBoxLayout,
    QWidget,
)
from PySide6.QtUiTools import QUiLoader
from PySide6.QtCore import Qt

from src.GUI.ui_mainwindow import Ui_MainWindow

import qimage2ndarray
import pprint

# The regular Python 3.7+ dict maintains insertion order.
# This is used only in print_properties()
from collections import OrderedDict

from src.utils.constants import View, ThresholdFilter
import src.utils.constants as constants

# Note, do not use imports like
# from src.utils.global_vars import IMAGE_DICT
# This would make the global variables not work
import src.utils.global_vars as global_vars
import src.utils.imgproc as imgproc
import src.utils.user_settings as user_settings
from src.GUI.helpers import (
    string_to_QColor,
    mask_QImage,
)

from src.utils.img_helpers import (
    initialize_globals,
    update_images,
    get_curr_image,
    get_curr_image_size,
    get_curr_rotated_slice,
    get_curr_smooth_slice,
    get_curr_metadata,
    get_curr_binary_thresholded_slice,
    get_curr_otsu_slice,
    get_curr_physical_units,
    get_curr_path,
    get_curr_properties_tuple,
    get_middle_dimension,
)

import src.utils.img_helpers as img_helpers


LOADER: QUiLoader = QUiLoader()
PATH_TO_HCT_LOGO: Path = Path("src") / "GUI" / "static" / "hct_logo.png"

SETTINGS_VIEW_ENABLED: bool = True
"""Whether the user is able to adjust settings (settings screen) or not
(circumference and contoured image screen)."""

DEFAULT_CIRCUMFERENCE_LABEL_TEXT: str = "Calculated Circumference: N/A"
DEFAULT_IMAGE_PATH_LABEL_TEXT: str = "Image path"
GITHUB_LINK: str = "https://github.com/COMP523TeamD/HeadCircumferenceTool"
DOCUMENTATION_LINK: str = "https://headcircumferencetool.readthedocs.io/en/latest/"
DEFAULT_IMAGE_TEXT: str = "Select images using File > Open!"
DEFAULT_IMAGE_NUM_LABEL_TEXT: str = "Image 0 of 0"
DEFAULT_IMAGE_STATUS_TEXT: str = "Image path is displayed here."

# We assume units are millimeters if we can't find units in metadata
MESSAGE_TO_SHOW_IF_UNITS_NOT_FOUND: str = "millimeters (mm)"


class ErrorDiag(QDialog):
    def __init__(self, msg: str):
        super().__init__()

        self.setWindowTitle("Error")
        self.layout = QVBoxLayout()
        message = QLabel(msg)
        self.layout.addWidget(message)
        self.setLayout(self.layout)

class MainWindow(QMainWindow):
    """Main window of the application.

    Settings mode and circumference mode."""

    def __init__(self):
        """Load main.ui file and connect GUI events to methods/functions.

        Sets window title and icon."""
        super(MainWindow, self).__init__()
        self.ui = Ui_MainWindow()
        self.ui.setupUi(self)

        self.setWindowTitle("Head Circumference Tool")
        self.setWindowIcon(QtGui.QIcon(str(PATH_TO_HCT_LOGO)))

        self.ui.action_open.triggered.connect(lambda: self.browse_files(False))
        self.ui.action_add_images.triggered.connect(lambda: self.browse_files(True))
        self.ui.action_remove_image.triggered.connect(self.remove_curr_img)
        self.ui.action_exit.triggered.connect(exit)
        self.ui.action_github.triggered.connect(lambda: webbrowser.open(GITHUB_LINK))
        self.ui.action_documentation.triggered.connect(
            lambda: webbrowser.open(DOCUMENTATION_LINK)
        )
        self.ui.action_test_stuff.triggered.connect(self.test_stuff)
        self.ui.action_print_metadata.triggered.connect(print_metadata)
        self.ui.action_print_dimensions.triggered.connect(print_dimensions)
        self.ui.action_print_properties.triggered.connect(print_properties)
        self.ui.action_print_direction.triggered.connect(print_direction)
        self.ui.action_print_spacing.triggered.connect(print_spacing)
        self.ui.action_export_png.triggered.connect(
            lambda: self.export_curr_slice_as_img("png")
        )
        self.ui.action_export_jpg.triggered.connect(
            lambda: self.export_curr_slice_as_img("jpg")
        )
        self.ui.action_export_bmp.triggered.connect(
            lambda: self.export_curr_slice_as_img("bmp")
        )
        self.ui.action_export_ppm.triggered.connect(
            lambda: self.export_curr_slice_as_img("ppm")
        )
        self.ui.action_export_xbm.triggered.connect(
            lambda: self.export_curr_slice_as_img("xbm")
        )
        self.ui.action_export_xpm.triggered.connect(
            lambda: self.export_curr_slice_as_img("xpm")
        )
        self.ui.next_button.clicked.connect(self.next_img)
        self.ui.previous_button.clicked.connect(self.previous_img)
        self.ui.apply_button.clicked.connect(self.settings_export_view_toggle)
        self.ui.x_slider.valueChanged.connect(self.rotate_x)
        self.ui.y_slider.valueChanged.connect(self.rotate_y)
        self.ui.z_slider.valueChanged.connect(self.rotate_z)
        self.ui.slice_slider.valueChanged.connect(self.slice_update)
        self.ui.reset_button.clicked.connect(self.reset_settings)
        self.ui.smoothing_preview_button.clicked.connect(self.render_smooth_slice)
        self.ui.otsu_radio_button.clicked.connect(self.disable_binary_threshold_inputs)
        self.ui.binary_radio_button.clicked.connect(self.enable_binary_threshold_inputs)
        self.ui.threshold_preview_button.clicked.connect(self.render_threshold)
        self.ui.x_view_radio_button.clicked.connect(self.update_view)
        self.ui.y_view_radio_button.clicked.connect(self.update_view)
        self.ui.z_view_radio_button.clicked.connect(self.update_view)
        self.show()

    def enable_elements(self) -> None:
        """Called after File > Open.

        Enables GUI elements. Explicitly disables some (e.g., Export CSV menu item and
        binary threshold inputs, since Otsu is default).
        """
        # findChildren searches recursively by default
        for widget in self.findChildren(QWidget):
            widget.setEnabled(True)

        # Menu stuff
        for widget in self.findChildren(QAction):
            widget.setEnabled(True)

        self.ui.action_export_csv.setEnabled(not SETTINGS_VIEW_ENABLED)
        self.disable_binary_threshold_inputs()

    def enable_binary_threshold_inputs(self) -> None:
        """Called when Binary filter button is clicked.

        Restore binary input box.
        """
        self.ui.upper_threshold_input.setEnabled(True)
        self.ui.lower_threshold_input.setEnabled(True)

    def settings_export_view_toggle(self) -> None:
        """Called when clicking Apply (in settings mode) or Adjust (in circumference mode).

        Toggle SETTINGS_VIEW_ENABLED, change apply button text, render stuff depending on the current mode.

        Enables/disables GUI elements depending on the value of SETTINGS_VIEW_ENABLED.
        """
        # Unsure sure why this is necessary here but nowhere else...
        global SETTINGS_VIEW_ENABLED
        SETTINGS_VIEW_ENABLED = not SETTINGS_VIEW_ENABLED
        settings_view_enabled = SETTINGS_VIEW_ENABLED
        if settings_view_enabled:
            self.ui.apply_button.setText("Apply")
            self.ui.circumference_label.setText(DEFAULT_CIRCUMFERENCE_LABEL_TEXT)
            # Render uncontoured slice after pressing adjust
            self.render_curr_slice()
        else:
            self.update_smoothing_settings()
            self.update_binary_filter_settings()
            self.ui.apply_button.setText("Adjust")
            # Ignore the type annotation error here.
            # render_curr_slice() must return np.ndarray since not settings_view_enabled here
            binary_contour_slice: np.ndarray = self.render_curr_slice()
            self.render_circumference(binary_contour_slice)

        # TODO: Call enable_elements and then a disable method (code another one, and it'd be short)
        # If not settings_view_enabled
        self.ui.action_open.setEnabled(settings_view_enabled)
        self.ui.action_add_images.setEnabled(settings_view_enabled)
        self.ui.action_remove_image.setEnabled(settings_view_enabled)
        self.ui.x_slider.setEnabled(settings_view_enabled)
        self.ui.y_slider.setEnabled(settings_view_enabled)
        self.ui.z_slider.setEnabled(settings_view_enabled)
        self.ui.slice_slider.setEnabled(settings_view_enabled)
        self.ui.x_rotation_label.setEnabled(settings_view_enabled)
        self.ui.y_rotation_label.setEnabled(settings_view_enabled)
        self.ui.z_rotation_label.setEnabled(settings_view_enabled)
        self.ui.slice_num_label.setEnabled(settings_view_enabled)
        self.ui.reset_button.setEnabled(settings_view_enabled)
        self.ui.smoothing_preview_button.setEnabled(settings_view_enabled)
        self.ui.otsu_radio_button.setEnabled(settings_view_enabled)
        self.ui.binary_radio_button.setEnabled(settings_view_enabled)
        self.ui.lower_threshold.setEnabled(settings_view_enabled)
        self.ui.lower_threshold_input.setEnabled(settings_view_enabled)
        self.ui.upper_threshold.setEnabled(settings_view_enabled)
        self.ui.upper_threshold_input.setEnabled(settings_view_enabled)
        self.ui.threshold_preview_button.setEnabled(settings_view_enabled)
        self.ui.action_export_csv.setEnabled(not settings_view_enabled)
        self.ui.circumference_label.setEnabled(not settings_view_enabled)
        self.ui.export_button.setEnabled(not settings_view_enabled)
        self.ui.smoothing_preview_button.setEnabled(settings_view_enabled)
        self.ui.conductance_parameter_label.setEnabled(settings_view_enabled)
        self.ui.conductance_parameter_input.setEnabled(settings_view_enabled)
        self.ui.smoothing_iterations_label.setEnabled(settings_view_enabled)
        self.ui.smoothing_iterations_input.setEnabled(settings_view_enabled)
        self.ui.time_step_label.setEnabled(settings_view_enabled)
        self.ui.time_step_input.setEnabled(settings_view_enabled)
        self.ui.x_view_radio_button.setEnabled(settings_view_enabled)
        self.ui.y_view_radio_button.setEnabled(settings_view_enabled)
        self.ui.z_view_radio_button.setEnabled(settings_view_enabled)
        self.ui.lower_threshold_input.setEnabled(
            settings_view_enabled and self.ui.binary_radio_button.isChecked()
        )
        self.ui.upper_threshold_input.setEnabled(
            settings_view_enabled and self.ui.binary_radio_button.isChecked()
        )

    def disable_binary_threshold_inputs(self) -> None:
        """Called when Otsu filter button is clicked.

        Disable binary threshold input boxes.
        """
        self.ui.upper_threshold_input.setEnabled(False)
        self.ui.lower_threshold_input.setEnabled(False)

    def disable_elements(self) -> None:
        """Called when the list is now empty, i.e. just removed from list of length 1.

        Explicitly enables elements that should never be disabled and sets default text.
        """
        central_widget = self.findChildren(QWidget, "centralwidget")[0]
        menubar = self.menuBar()

        for gui_element in central_widget.findChildren(QWidget):
            gui_element.setEnabled(False)

        # findChildren searches recursively by default
        for menu in menubar.findChildren(QMenu):
            for action in menu.actions():
                action.setEnabled(False)

        self.ui.action_open.setEnabled(True)
        self.ui.circumference_label.setText(DEFAULT_CIRCUMFERENCE_LABEL_TEXT)
        self.ui.image.setEnabled(True)
        self.ui.image.clear()
        self.ui.image.setText(DEFAULT_IMAGE_TEXT)
        self.ui.image.setStatusTip(DEFAULT_IMAGE_STATUS_TEXT)
        self.ui.image_path_label.setText(DEFAULT_IMAGE_PATH_LABEL_TEXT)
        self.ui.image_num_label.setText(DEFAULT_IMAGE_NUM_LABEL_TEXT)
        self.ui.apply_button.setText("Apply")
        self.ui.z_view_radio_button.setChecked(True)

    def browse_files(self, extend: bool) -> None:
        """Called after File > Open or File > Add Images.

        If `extend`, then `IMAGE_DICT` will be updated with new images.

        Else, `IMAGE_DICT` will be cleared and
        (re)initialized (e.g. when choosing files for the first time or re-opening).

        Opens file menu.

        Renders various elements depending on the value of `extend`.

        :param extend: Whether to clear IMAGE_DICT and (re)initialize or add images to it. Determines which GUI elements are rendered.
        :type extend: bool
        :return: None"""
        file_filter: str = "MRI images " + str(constants.SUPPORTED_EXTENSIONS).replace(
            "'", ""
        ).replace(",", "")

        files = QFileDialog.getOpenFileNames(
            self, "Open files", str(user_settings.FILE_BROWSER_START_DIR), file_filter
        )

        # list[str]
        path_list = files[0]
        if len(path_list) == 0:
            return

        # Convert to list[Path]. Slight inefficiency but worth.
        path_list = list(map(Path, path_list))

        all_added = True

        if not extend:
            all_added = initialize_globals(path_list)
            self.render_all_sliders()
            self.enable_elements()
            self.render_image_num_and_path()
            self.orient_curr_image(global_vars.VIEW)
            self.render_curr_slice()
        else:
            # Doesn't need to re-render sliders to set max value of slice slider.
            # update_images does not change the batch.
            # Therefore, max value of slice slider does not change.
            # Must render image_num.
            # Does not need to render current slice. Images are added to the end of the dict.
            # And adding duplicate key doesn't change key order.
            self.enable_elements()
            all_added = update_images(path_list)
            self.render_image_num_and_path()

        if not all_added:
            self.raise_error("It appears you have uploaded an image with differing properties from the image(s) uploaded before. This image has not been loaded into the tool.")

    def raise_error(self, msg: str) -> None:
        """Creates a dialog with an error message.

        :param msg: the error message to be displayed
        :type param: str
        :return: None"""
        dlg = ErrorDiag(msg)
        dlg.exec_()

    def update_view(self) -> None:
        """Called when clicking on any of the three view radio buttons.

        Sets global_vars.VIEW to the correct value. Then orients the current image and renders.
        """
        # The three buttons are in a button group in the .ui file
        # And all have autoExclusive=True
        if self.ui.x_view_radio_button.isChecked():
            global_vars.VIEW = constants.View.X
        elif self.ui.y_view_radio_button.isChecked():
            global_vars.VIEW = constants.View.Y
        else:
            global_vars.VIEW = constants.View.Z

        self.orient_curr_image(global_vars.VIEW)
        self.render_curr_slice()

    def set_view_z(self) -> None:
        global_vars.VIEW = constants.View.Z
        self.ui.x_view_radio_button.setChecked(False)
        self.ui.y_view_radio_button.setChecked(False)
        self.ui.z_view_radio_button.setChecked(True)

    def update_smoothing_settings(self) -> None:
        """Updates global smoothing settings."""
        conductance: str = self.ui.conductance_parameter_input.displayText()
        try:
            global_vars.CONDUCTANCE_PARAMETER = float(conductance)
        except ValueError:
            if user_settings.DEBUG:
                print("Conductance must be a float!")
        self.ui.conductance_parameter_input.setText(
            str(global_vars.CONDUCTANCE_PARAMETER)
        )
        self.ui.conductance_parameter_input.setPlaceholderText(
            str(global_vars.CONDUCTANCE_PARAMETER)
        )
        global_vars.SMOOTHING_FILTER.SetConductanceParameter(
            global_vars.CONDUCTANCE_PARAMETER
        )

        iterations: str = self.ui.smoothing_iterations_input.displayText()
        try:
            global_vars.CONDUCTANCE_PARAMETER = int(iterations)
        except ValueError:
            if user_settings.DEBUG:
                print("Iterations must be an integer!")
        self.ui.smoothing_iterations_input.setText(
            str(global_vars.SMOOTHING_ITERATIONS)
        )
        self.ui.smoothing_iterations_input.setPlaceholderText(
            str(global_vars.SMOOTHING_ITERATIONS)
        )
        global_vars.SMOOTHING_FILTER.SetNumberOfIterations(
            global_vars.SMOOTHING_ITERATIONS
        )

        time_step: str = self.ui.time_step_input.displayText()
        try:
            global_vars.TIME_STEP = float(time_step)
        except ValueError:
            if user_settings.DEBUG:
                print("Time step must be a float!")
        self.ui.time_step_input.setText(str(global_vars.TIME_STEP))
        self.ui.time_step_input.setPlaceholderText(str(global_vars.TIME_STEP))
        global_vars.SMOOTHING_FILTER.SetTimeStep(global_vars.TIME_STEP)

    def update_binary_filter_settings(self) -> None:
        """Updates global binary filter settings."""
        lower_threshold: str = self.ui.lower_threshold_input.displayText()
        try:
            global_vars.LOWER_THRESHOLD = float(lower_threshold)
        except ValueError:
            pass
        self.ui.lower_threshold_input.setText(str(global_vars.LOWER_THRESHOLD))
        self.ui.lower_threshold_input.setPlaceholderText(
            str(global_vars.LOWER_THRESHOLD)
        )
        global_vars.BINARY_THRESHOLD_FILTER.SetLowerThreshold(
            global_vars.LOWER_THRESHOLD
        )

        upper_threshold: str = self.ui.upper_threshold_input.displayText()
        try:
            global_vars.UPPER_THRESHOLD = float(upper_threshold)
        except ValueError:
            pass
        self.ui.upper_threshold_input.setText(str(global_vars.UPPER_THRESHOLD))
        self.ui.upper_threshold_input.setPlaceholderText(
            str(global_vars.UPPER_THRESHOLD)
        )
        global_vars.BINARY_THRESHOLD_FILTER.SetUpperThreshold(
            global_vars.UPPER_THRESHOLD
        )

    def render_curr_slice(self) -> Union[np.ndarray, None]:
        """Resamples the currently selected image using its rotation and slice settings,
        then renders the resulting slice in the GUI.

        DOES NOT set text for `image_num_label` and file path labels.

        If `not SETTINGS_VIEW_ENABLED`, also calls `imgproc.contour()` and outlines
        the contour of the QImage (mutating it).

        Additionally, also returns a view of the binary contoured slice if `not SETTINGS_VIEW_ENABLED`.
        This saves work when computing circumference.

        :return: np.ndarray if `not SETTINGS_VIEW_ENABLED` else None
        :rtype: np.ndarray or None"""

        if not SETTINGS_VIEW_ENABLED:
            self.set_view_z()

        rotated_slice: sitk.Image = get_curr_rotated_slice()

        slice_np: np.ndarray = sitk.GetArrayFromImage(rotated_slice)

        q_img = qimage2ndarray.array2qimage(slice_np, normalize=True)

        rv_dummy_var: np.ndarray = np.zeros(0)

        if not SETTINGS_VIEW_ENABLED:
            if self.ui.otsu_radio_button.isChecked():
                binary_contour_slice: np.ndarray = imgproc.contour(
                    rotated_slice, ThresholdFilter.Otsu
                )
            else:
                binary_contour_slice: np.ndarray = imgproc.contour(
                    rotated_slice, ThresholdFilter.Binary
                )
            rv_dummy_var = binary_contour_slice
            mask_QImage(
                q_img,
                np.transpose(binary_contour_slice),
                string_to_QColor(user_settings.CONTOUR_COLOR),
            )

        elif global_vars.VIEW != constants.View.Z:
            z_indicator: np.ndarray = np.zeros(slice_np.shape)
            z_indicator[get_curr_image_size()[2] - global_vars.SLICE - 1, :] = 1
            mask_QImage(
                q_img,
                np.transpose(z_indicator),
                string_to_QColor(user_settings.CONTOUR_COLOR),
            )

        q_pixmap: QPixmap = QPixmap(q_img)

        self.ui.image.setPixmap(q_pixmap)

        if not SETTINGS_VIEW_ENABLED:
            return rv_dummy_var

    def render_smooth_slice(self) -> None:
        """Renders smooth slice in GUI. Allows user to preview result of smoothing settings."""
        self.update_smoothing_settings()
        self.set_view_z()
        smooth_slice: sitk.Image = get_curr_smooth_slice()
        slice_np: np.ndarray = sitk.GetArrayFromImage(smooth_slice)
        q_img = qimage2ndarray.array2qimage(slice_np, normalize=True)
        q_pixmap: QPixmap = QPixmap(q_img)
        self.ui.image.setPixmap(q_pixmap)

    def render_threshold(self) -> None:
        """Render filtered image slice on UI."""
        # Preview should apply filter only on the axial slice
        self.set_view_z()
        if self.ui.otsu_radio_button.isChecked():
            filter_img: sitk.Image = get_curr_otsu_slice()
        else:
            self.update_binary_filter_settings()
            filter_img: sitk.Image = get_curr_binary_thresholded_slice()
        slice_np: np.ndarray = sitk.GetArrayFromImage(filter_img)
        q_img = qimage2ndarray.array2qimage(slice_np, normalize=True)
        q_pixmap: QPixmap = QPixmap(q_img)
        self.ui.image.setPixmap(q_pixmap)

    def render_circumference(self, binary_contour_slice: np.ndarray) -> None:
        """Called after pressing Apply or when
        (not SETTINGS_VIEW_ENABLED and (pressing Next or Previous or Remove Image))

        Computes circumference from binary_contour_slice and renders circumference label.

        binary_contour_slice is always the return value of render_curr_slice since render_curr_slice must have
        already been called. If calling this function, render_curr_slice must have been called first.

        :param binary_contour_slice: Result of previously calling render_curr_slice when `not SETTINGS_VIEW_ENABLED`
        :type binary_contour_slice: np.ndarray
        :return: None
        :rtype: None"""
        if SETTINGS_VIEW_ENABLED:
            raise Exception("Rendering circumference label when SETTINGS_VIEW_ENABLED")
        units: Union[str, None] = get_curr_physical_units()
        circumference: float = imgproc.length_of_contour(binary_contour_slice)
        self.ui.circumference_label.setText(
            f"Calculated Circumference: {round(circumference, constants.NUM_DIGITS_TO_ROUND_TO)} {units if units is not None else MESSAGE_TO_SHOW_IF_UNITS_NOT_FOUND}"
        )

    def render_image_num_and_path(self) -> None:
        """Set image_num_label, image_path_label, and status tip of the image.

        Called when pressing Next or Previous (next_img, prev_img), and after File > Open (browse_files).

        Also called when removing an image.

        :return: None"""
        self.ui.image_num_label.setText(
            f"Image {global_vars.CURR_IMAGE_INDEX + 1} of {len(global_vars.IMAGE_DICT)}"
        )
        self.ui.image_path_label.setText(str(get_curr_path().name))
        self.ui.image_path_label.setStatusTip(str(get_curr_path()))
        self.ui.image.setStatusTip(str(get_curr_path()))

    def render_all_sliders(self) -> None:
        """Sets all slider values to the global rotation and slice values.
        Also updates maximum value of slice slider.

        Called on reset. Will need to be called when updating batch index, if we implement this.

        Not called when the user updates a slider.

        Also updates rotation and slice num labels."""
        self.ui.x_slider.setValue(global_vars.THETA_X)
        self.ui.y_slider.setValue(global_vars.THETA_Y)
        self.ui.z_slider.setValue(global_vars.THETA_Z)
        self.ui.slice_slider.setMaximum(get_curr_image().GetSize()[2] - 1)
        self.ui.slice_slider.setValue(global_vars.SLICE)
        self.ui.x_rotation_label.setText(f"X rotation: {global_vars.THETA_X}°")
        self.ui.y_rotation_label.setText(f"Y rotation: {global_vars.THETA_Y}°")
        self.ui.z_rotation_label.setText(f"Z rotation: {global_vars.THETA_Z}°")
        self.ui.slice_num_label.setText(f"Slice: {global_vars.SLICE}")

<<<<<<< HEAD
    # TODO: Due to the images now being a dict, we can
    # easily let the user remove a range of images if they want
    def remove_curr_img(self) -> None:
        """Called after File > Remove File.

        Removes current image from `IMAGE_DICT`.

        :returns: None"""
        img_helpers.del_curr_img()

        if len(global_vars.IMAGE_DICT) == 0:
            self.disable_elements()
            return

        binary_contour_or_none: Union[np.ndarray, None] = self.render_curr_slice()
        self.render_image_num_and_path()

        if not global_vars.SETTINGS_VIEW_ENABLED:
            # Ignore the type annotation error. binary_contour_or_none must be binary_contour since not SETTINGS_VIEW_ENABLED
            self.render_circumference(binary_contour_or_none)

    def next_img(self):
        """Called when Next button is clicked.

        Advance index and render."""
        img_helpers.next_img()
        self.orient_curr_image(global_vars.VIEW)
        binary_contour_or_none: Union[np.ndarray, None] = self.render_curr_slice()
        self.render_image_num_and_path()

        if not global_vars.SETTINGS_VIEW_ENABLED:
            # Ignore the type annotation error. binary_contour_or_none must be binary_contour since not SETTINGS_VIEW_ENABLED
            self.render_circumference(binary_contour_or_none)

    def previous_img(self):
        """Called when Previous button is clicked.

        Decrement index and render."""
        img_helpers.previous_img()
        self.orient_curr_image(global_vars.VIEW)
        binary_contour_or_none: Union[np.ndarray, None] = self.render_curr_slice()
        self.render_image_num_and_path()

        if not global_vars.SETTINGS_VIEW_ENABLED:
            # Ignore the type annotation error. binary_contour_or_none must be binary_contour since not SETTINGS_VIEW_ENABLED
            self.render_circumference(binary_contour_or_none)

=======
>>>>>>> d9c7649c
    def rotate_x(self):
        """Called when the user updates the x slider.

        Render image and set `x_rotation_label`."""
        x_slider_val: int = self.ui.x_slider.value()
        global_vars.THETA_X = x_slider_val
        self.render_curr_slice()
        self.ui.x_rotation_label.setText(f"X rotation: {x_slider_val}°")

    def rotate_y(self):
        """Called when the user updates the y slider.

        Render image and set `y_rotation_label`."""
        y_slider_val: int = self.ui.y_slider.value()
        global_vars.THETA_Y = y_slider_val
        self.render_curr_slice()
        self.ui.y_rotation_label.setText(f"Y rotation: {y_slider_val}°")

    def rotate_z(self):
        """Called when the user updates the z slider.

        Render image and set `z_rotation_label`."""
        z_slider_val: int = self.ui.z_slider.value()
        global_vars.THETA_Z = z_slider_val
        self.render_curr_slice()
        self.ui.z_rotation_label.setText(f"Z rotation: {z_slider_val}°")

    def slice_update(self):
        """Called when the user updates the slice slider.

        Render image and set `slice_num_label`."""
        slice_slider_val: int = self.ui.slice_slider.value()
        global_vars.SLICE = slice_slider_val
        self.render_curr_slice()
        self.ui.slice_num_label.setText(f"Slice: {slice_slider_val}")

    def reset_settings(self):
        """Called when Reset is clicked.

        Resets rotation values to 0 and slice num to the default `int((z-1)/2)`
        for the current image, then renders current image and sliders."""
        global_vars.THETA_X = 0
        global_vars.THETA_Y = 0
        global_vars.THETA_Z = 0
        global_vars.SLICE = get_middle_dimension(get_curr_image(), View.Z)
        self.render_curr_slice()
        self.render_all_sliders()

    def next_img(self):
        """Called when Next button is clicked.

        Advance index and render."""
        img_helpers.next_img()
        self.orient_curr_image(global_vars.VIEW)
        binary_contour_or_none: Union[np.ndarray, None] = self.render_curr_slice()
        self.render_image_num_and_path()

        if not SETTINGS_VIEW_ENABLED:
            # Ignore the type annotation error. binary_contour_or_none must be binary_contour since not SETTINGS_VIEW_ENABLED
            self.render_circumference(binary_contour_or_none)

    def previous_img(self):
        """Called when Previous button is clicked.

        Decrement index and render."""
        img_helpers.previous_img()
        self.orient_curr_image(global_vars.VIEW)
        binary_contour_or_none: Union[np.ndarray, None] = self.render_curr_slice()
        self.render_image_num_and_path()

        if not SETTINGS_VIEW_ENABLED:
            # Ignore the type annotation error. binary_contour_or_none must be binary_contour since not SETTINGS_VIEW_ENABLED
            self.render_circumference(binary_contour_or_none)

    # TODO: Due to the images now being a dict, we can
    # easily let the user remove a range of images if they want
    def remove_curr_img(self) -> None:
        """Called after File > Remove File.

        Removes current image from `IMAGE_DICT`. Since `IMAGE_DICT` is a reference to an image dict
        in `IMAGE_GROUPS`, it's removed from `IMAGE_GROUPS` as well.

        :returns: None"""
        img_helpers.del_curr_img()

        if len(global_vars.IMAGE_DICT) == 0:
            self.disable_elements()
            return

        binary_contour_or_none: Union[np.ndarray, None] = self.render_curr_slice()
        self.render_image_num_and_path()

        if not SETTINGS_VIEW_ENABLED:
            # Ignore the type annotation error. binary_contour_or_none must be binary_contour since not SETTINGS_VIEW_ENABLED
            self.render_circumference(binary_contour_or_none)

    def test_stuff(self) -> None:
        """Connected to Debug > Test stuff. Dummy button and function for easily testing stuff.

        Assume that anything you put here will be overwritten freely."""
        self.ui.image.setPixmap(QPixmap(f":/{user_settings.THEME_NAME}/help.svg"))
        self.ui.image.setStatusTip(
            "This is intentional, if it's a question mark then that's good :), means we can display icons"
        )

    # TODO: File name should also include circumference when not SETTINGS_VIEW_ENABLED?
    def export_curr_slice_as_img(self, extension: str):
        """Called when an Export as image menu item is clicked.

        Exports `self.image` to `settings.IMG_DIR`. Thus, calling this when `SETTINGS_VIEW_ENABLED` will
        save a non-contoured image. Calling this when `not SETTINGS_VIEW_ENABLED` will save a contoured
        image.

        Filename has format <file_name>_[contoured_]<theta_x>_<theta_y>_<theta_z>_<slice_num>.<extension>

        contoured_ will be in the name if `not SETTINGS_VIEW_ENABLED`.

        Supported formats in this function are the ones supported by QPixmap,
        namely BMP, JPG, JPEG, PNG, PPM, XBM, XPM.

        :param extension: BMP, JPG, JPEG, PNG, PPM, XBM, XPM
        :type extension: str
        :return: `None`"""
        file_name = (
            global_vars.CURR_IMAGE_INDEX + 1
            if user_settings.EXPORTED_FILE_NAMES_USE_INDEX
            else get_curr_path().name
        )
        path: str = str(
            user_settings.IMG_DIR
            / f"{file_name}_{'contoured_' if not SETTINGS_VIEW_ENABLED else ''}{global_vars.THETA_X}_{global_vars.THETA_Y}_{global_vars.THETA_Z}_{global_vars.SLICE}.{extension}"
        )
        self.ui.image.pixmap().save(path, extension)

    def orient_curr_image(self, view: Enum) -> None:
        """Mutate the current image by applying ORIENT_FILTER on it.

        The orientation applied depends on the view. See img_helpers.orient_curr_image.
        """
        img_helpers.orient_curr_image(view)


# TODO: Broken?
def print_metadata() -> None:
    """Print current image's metadata to terminal. Internally, uses sitk.GetMetaData, which doesn't return
    all metadata (e.g., doesn't return spacing values whereas sitk.GetSpacing does).

    Typically, this returns less metadata for NRRD than for NIfTI."""

    if not len(global_vars.IMAGE_DICT):
        print("Can't print metadata when there's no image!")
        return
    pprint.pprint(get_curr_metadata())


def print_dimensions() -> None:
    """Print currently displayed image's dimensions to terminal."""
    if not len(global_vars.IMAGE_DICT):
        print("Can't print dimensions when there's no image!")
        return
    print(get_curr_image().GetSize())


# TODO: If updating img_helpers.get_properties(), this needs to be slightly adjusted!
def print_properties() -> None:
    """Print current batch's properties to terminal.

    Internally, the properties tuple is a tuple of values only and doesn't contain
    field names. This function creates a dictionary with field names for printing. But the dictionary
    doesn't exist in the program."""
    if not len(global_vars.IMAGE_DICT):
        print("No loaded image!")
        return
    curr_properties: tuple = get_curr_properties_tuple()
    fields: tuple = ("dimensions", "center of rotation", "spacing")
    if len(fields) != len(curr_properties):
        print(
            "Update src/GUI/main.print_properties() !\nNumber of fields and number of properties don't match."
        )
        exit(1)
    pprint.pprint(OrderedDict(zip(fields, curr_properties)))


def print_direction() -> None:
    """Print current image's dimensions to terminal."""
    if not len(global_vars.IMAGE_DICT):
        print("Can't print direction when there's no image!")
        return
    print(get_curr_image().GetDirection())


def print_spacing() -> None:
    if not len(global_vars.IMAGE_DICT):
        print("Can't print spacing when there's no image!")
        return
    print(get_curr_image().GetSpacing())


def main() -> None:
    """Main entrypoint of GUI."""
    # This import can't go at the top of the file
    # because gui.py.parse_gui_cli() has to set THEME_NAME before the import occurs
    importlib.import_module(f"src.GUI.themes.{user_settings.THEME_NAME}.resources")

    if not user_settings.IMG_DIR.exists():
        user_settings.IMG_DIR.mkdir()

    app = QApplication(sys.argv)

    # TODO: Put arrow buttons on the left and right endpoints of the sliders
    # These arrow buttons already show up if commenting in app.setStyle("Fusion")
    # And commenting out with open stylesheet and app.setStyleSheet
    # We should figure out how to get arrow buttons on sliders for (+, -) 1 precise adjustments.
    # Currently, the sliders allow this (left click on the left or right end), but the arrow buttons
    # are not in the GUI.
    # app.setStyle("Fusion")

    with open(
        constants.THEME_DIR / user_settings.THEME_NAME / f"stylesheet.qss", "r"
    ) as f:
        app.setStyleSheet(f.read())

    MAIN_WINDOW = MainWindow()
    MAIN_WINDOW.setMinimumWidth(
        int(user_settings.MIN_WIDTH_RATIO * user_settings.PRIMARY_MONITOR_DIMENSIONS[0])
    )
    MAIN_WINDOW.setMinimumHeight(
        int(
            user_settings.MIN_HEIGHT_RATIO * user_settings.PRIMARY_MONITOR_DIMENSIONS[1]
        )
    )

    MAIN_WINDOW.setMaximumWidth(
        int(user_settings.MAX_WIDTH_RATIO * user_settings.PRIMARY_MONITOR_DIMENSIONS[0])
    )
    MAIN_WINDOW.setMaximumHeight(
        int(
            user_settings.MAX_HEIGHT_RATIO * user_settings.PRIMARY_MONITOR_DIMENSIONS[1]
        )
    )

    try:
        sys.exit(app.exec())
    except:
        if user_settings.DEBUG:
            print("Exiting")


if __name__ == "__main__":
    import src.utils.parser as parser

    parser.parse_json()
    parser.parse_gui_cli()
    main()<|MERGE_RESOLUTION|>--- conflicted
+++ resolved
@@ -594,57 +594,8 @@
         self.ui.y_rotation_label.setText(f"Y rotation: {global_vars.THETA_Y}°")
         self.ui.z_rotation_label.setText(f"Z rotation: {global_vars.THETA_Z}°")
         self.ui.slice_num_label.setText(f"Slice: {global_vars.SLICE}")
-
-<<<<<<< HEAD
-    # TODO: Due to the images now being a dict, we can
-    # easily let the user remove a range of images if they want
-    def remove_curr_img(self) -> None:
-        """Called after File > Remove File.
-
-        Removes current image from `IMAGE_DICT`.
-
-        :returns: None"""
-        img_helpers.del_curr_img()
-
-        if len(global_vars.IMAGE_DICT) == 0:
-            self.disable_elements()
-            return
-
-        binary_contour_or_none: Union[np.ndarray, None] = self.render_curr_slice()
-        self.render_image_num_and_path()
-
-        if not global_vars.SETTINGS_VIEW_ENABLED:
-            # Ignore the type annotation error. binary_contour_or_none must be binary_contour since not SETTINGS_VIEW_ENABLED
-            self.render_circumference(binary_contour_or_none)
-
-    def next_img(self):
-        """Called when Next button is clicked.
-
-        Advance index and render."""
-        img_helpers.next_img()
-        self.orient_curr_image(global_vars.VIEW)
-        binary_contour_or_none: Union[np.ndarray, None] = self.render_curr_slice()
-        self.render_image_num_and_path()
-
-        if not global_vars.SETTINGS_VIEW_ENABLED:
-            # Ignore the type annotation error. binary_contour_or_none must be binary_contour since not SETTINGS_VIEW_ENABLED
-            self.render_circumference(binary_contour_or_none)
-
-    def previous_img(self):
-        """Called when Previous button is clicked.
-
-        Decrement index and render."""
-        img_helpers.previous_img()
-        self.orient_curr_image(global_vars.VIEW)
-        binary_contour_or_none: Union[np.ndarray, None] = self.render_curr_slice()
-        self.render_image_num_and_path()
-
-        if not global_vars.SETTINGS_VIEW_ENABLED:
-            # Ignore the type annotation error. binary_contour_or_none must be binary_contour since not SETTINGS_VIEW_ENABLED
-            self.render_circumference(binary_contour_or_none)
-
-=======
->>>>>>> d9c7649c
+        
+        
     def rotate_x(self):
         """Called when the user updates the x slider.
 

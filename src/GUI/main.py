"""Defines MainWindow and main(), the entrypoint of the GUI.

Loads `src/GUI/mainwindow.ui`, made in QtDesigner.

Loads `.qss` stylesheets and `resources.py` (icons) files, generated
by BreezeStyleSheets. Our fork of the repo: https://github.com/COMP523TeamD/BreezeStyleSheets.

If adding a new GUI element (in the GUI or in the menubar, whatever), you'll have to modify
modify __init__ and settings_view_toggle.

Edge cases: If this element should be disabled after enable_elements or enabled after disable_elements,
then you will need to modify those."""


import importlib
import sys
import webbrowser
from pathlib import Path
from typing import Union

import SimpleITK as sitk
import numpy as np

from PyQt6 import QtGui, QtCore
from PyQt6.QtGui import QPixmap, QAction, QImage, QIcon
from PyQt6.QtWidgets import (
    QApplication,
    QDialog,
    QLabel,
    QMainWindow,
    QFileDialog,
    QMenu,
    QVBoxLayout,
    QWidget,
    QMessageBox,
)
from PyQt6.uic.load_ui import loadUi
from PyQt6.QtCore import Qt

import pprint
from src.utils.constants import View, ThresholdFilter
import src.utils.constants as constants

# Note, do not use imports like
# from src.utils.global_vars import IMAGE_DICT
# This would make the global variables not work
import src.utils.global_vars as global_vars
import src.utils.imgproc as imgproc
import src.utils.user_settings as user_settings
from src.GUI.helpers import (
    string_to_QColor,
    mask_QImage,
    sitk_slice_to_qimage,
    ErrorMessageBox,
    InformationMessageBox,
    InformationDialog,
)

from src.utils.img_helpers import (
    initialize_globals,
    update_images,
    get_curr_image,
    get_curr_image_size,
    get_curr_rotated_slice,
    get_curr_smooth_slice,
    get_curr_metadata,
    get_curr_binary_thresholded_slice,
    get_curr_otsu_slice,
    get_curr_physical_units,
    get_curr_path,
    get_curr_properties_tuple,
    get_middle_dimension,
)

import src.utils.img_helpers as img_helpers


PATH_TO_HCT_LOGO: Path = Path("src") / "GUI" / "static" / "hct_logo.png"

SETTINGS_VIEW_ENABLED: bool = True
"""Whether the user is able to adjust settings (settings screen) or not
(circumference and contoured image screen)."""

DEFAULT_CIRCUMFERENCE_LABEL_TEXT: str = "Calculated Circumference: N/A"
DEFAULT_IMAGE_PATH_LABEL_TEXT: str = "Image path"
GITHUB_LINK: str = "https://github.com/COMP523TeamD/HeadCircumferenceTool"
DOCUMENTATION_LINK: str = "https://headcircumferencetool.readthedocs.io/en/latest/"
DEFAULT_IMAGE_TEXT: str = "Select images using File > Open!"
DEFAULT_IMAGE_NUM_LABEL_TEXT: str = "Image 0 of 0"
DEFAULT_IMAGE_STATUS_TEXT: str = "Image path is displayed here."

# We assume units are millimeters if we can't find units in metadata
MESSAGE_TO_SHOW_IF_UNITS_NOT_FOUND: str = "millimeters (mm)"

UNSCALED_QPIXMAP: QPixmap
"""Unscaled QPixmap from which the scaled version is rendered in the GUI.

When any slice (rotated, smoothed, previewed) is rendered from an unscaled QImage, this variable is set to the
QPixmap generated from that unscaled QImage.

This variable will not change on resizeEvent. resizeEvent will scale this. Otherwise, if scaling
self.image's pixmap (which is already scaled), there would be loss of detail."""


class MainWindow(QMainWindow):
    """Main window of the application.

    Settings mode and circumference mode."""

    def __init__(self):
        """Load main file and connect GUI events to methods/functions.

        Sets window title and icon."""
        super(MainWindow, self).__init__()
        loadUi(str(Path("src") / "GUI" / "mainwindow.ui"), self)

        self.setWindowTitle("Head Circumference Tool")
        self.setWindowIcon(QtGui.QIcon(str(PATH_TO_HCT_LOGO)))

        self.action_open.triggered.connect(lambda: self.browse_files(False))
        self.action_add_images.triggered.connect(lambda: self.browse_files(True))
        self.action_remove_image.triggered.connect(self.remove_curr_img)
        self.action_exit.triggered.connect(exit)
        self.action_github.triggered.connect(lambda: webbrowser.open(GITHUB_LINK))
        self.action_documentation.triggered.connect(
            lambda: webbrowser.open(DOCUMENTATION_LINK)
        )
        self.action_test_stuff.triggered.connect(self.test_stuff)
        self.action_print_metadata.triggered.connect(display_metadata)
        self.action_print_dimensions.triggered.connect(display_dimensions)
        self.action_print_properties.triggered.connect(display_properties)
        self.action_print_direction.triggered.connect(display_direction)
        self.action_print_spacing.triggered.connect(display_spacing)
        self.action_export_png.triggered.connect(
            lambda: self.export_curr_slice_as_img("png")
        )
        self.action_export_jpg.triggered.connect(
            lambda: self.export_curr_slice_as_img("jpg")
        )
        self.action_export_bmp.triggered.connect(
            lambda: self.export_curr_slice_as_img("bmp")
        )
        self.action_export_ppm.triggered.connect(
            lambda: self.export_curr_slice_as_img("ppm")
        )
        self.action_export_xbm.triggered.connect(
            lambda: self.export_curr_slice_as_img("xbm")
        )
        self.action_export_xpm.triggered.connect(
            lambda: self.export_curr_slice_as_img("xpm")
        )
        self.next_button.clicked.connect(self.next_img)
        self.previous_button.clicked.connect(self.previous_img)
        self.apply_button.clicked.connect(self.settings_export_view_toggle)
        self.x_slider.valueChanged.connect(self.rotate_x)
        self.y_slider.valueChanged.connect(self.rotate_y)
        self.z_slider.valueChanged.connect(self.rotate_z)
        self.slice_slider.valueChanged.connect(self.slice_update)
        self.reset_button.clicked.connect(self.reset_settings)
        self.smoothing_preview_button.clicked.connect(self.render_smooth_slice)
        self.otsu_radio_button.clicked.connect(self.disable_binary_threshold_inputs)
        self.binary_radio_button.clicked.connect(self.enable_binary_threshold_inputs)
        self.threshold_preview_button.clicked.connect(self.render_threshold)
        self.x_view_radio_button.clicked.connect(self.update_view)
        self.y_view_radio_button.clicked.connect(self.update_view)
        self.z_view_radio_button.clicked.connect(self.update_view)
        self.show()

    def enable_elements(self) -> None:
        """Called after File > Open.

        Enables GUI elements. Explicitly disables some (e.g., Export CSV menu item and
        binary threshold inputs, since Otsu is default).
        """
        # findChildren searches recursively by default
        for widget in self.findChildren(QWidget):
            widget.setEnabled(True)

        # Menu stuff
        for widget in self.findChildren(QAction):
            widget.setEnabled(True)

        self.action_export_csv.setEnabled(not SETTINGS_VIEW_ENABLED)
        self.disable_binary_threshold_inputs()

    def enable_binary_threshold_inputs(self) -> None:
        """Called when Binary filter button is clicked.

        Restore binary input box.
        """
        self.upper_threshold_input.setEnabled(True)
        self.lower_threshold_input.setEnabled(True)

    def settings_export_view_toggle(self) -> None:
        """Called when clicking Apply (in settings mode) or Adjust (in circumference mode).

        Toggle SETTINGS_VIEW_ENABLED, change apply button text, render stuff depending on the current mode.

        Enables/disables GUI elements depending on the value of SETTINGS_VIEW_ENABLED.
        """
        # Unsure sure why this is necessary here but nowhere else...
        global SETTINGS_VIEW_ENABLED
        SETTINGS_VIEW_ENABLED = not SETTINGS_VIEW_ENABLED
        settings_view_enabled = SETTINGS_VIEW_ENABLED
        if settings_view_enabled:
            self.apply_button.setText("Apply")
            self.circumference_label.setText(DEFAULT_CIRCUMFERENCE_LABEL_TEXT)
            # Render uncontoured slice after pressing adjust
            self.render_curr_slice()
        else:
            self.update_smoothing_settings()
<<<<<<< HEAD
            self.ui.apply_button.setText("Adjust")
            global_vars.VIEW = View.Z
            self.orient_curr_image()
=======
            self.update_binary_filter_settings()
            self.apply_button.setText("Adjust")
>>>>>>> 2b04596a
            # Ignore the type annotation error here.
            # render_curr_slice() must return np.ndarray since not settings_view_enabled here
            binary_contour_slice: np.ndarray = self.render_curr_slice()
            self.render_circumference(binary_contour_slice)

        # TODO: Call enable_elements and then a disable method (code another one, and it'd be short)
        # If not settings_view_enabled
        self.action_open.setEnabled(settings_view_enabled)
        self.action_add_images.setEnabled(settings_view_enabled)
        self.action_remove_image.setEnabled(settings_view_enabled)
        self.x_slider.setEnabled(settings_view_enabled)
        self.y_slider.setEnabled(settings_view_enabled)
        self.z_slider.setEnabled(settings_view_enabled)
        self.slice_slider.setEnabled(settings_view_enabled)
        self.x_rotation_label.setEnabled(settings_view_enabled)
        self.y_rotation_label.setEnabled(settings_view_enabled)
        self.z_rotation_label.setEnabled(settings_view_enabled)
        self.slice_num_label.setEnabled(settings_view_enabled)
        self.reset_button.setEnabled(settings_view_enabled)
        self.smoothing_preview_button.setEnabled(settings_view_enabled)
        self.otsu_radio_button.setEnabled(settings_view_enabled)
        self.binary_radio_button.setEnabled(settings_view_enabled)
        self.lower_threshold.setEnabled(settings_view_enabled)
        self.lower_threshold_input.setEnabled(settings_view_enabled)
        self.upper_threshold.setEnabled(settings_view_enabled)
        self.upper_threshold_input.setEnabled(settings_view_enabled)
        self.threshold_preview_button.setEnabled(settings_view_enabled)
        self.action_export_csv.setEnabled(not settings_view_enabled)
        self.circumference_label.setEnabled(not settings_view_enabled)
        self.export_button.setEnabled(not settings_view_enabled)
        self.smoothing_preview_button.setEnabled(settings_view_enabled)
        self.conductance_parameter_label.setEnabled(settings_view_enabled)
        self.conductance_parameter_input.setEnabled(settings_view_enabled)
        self.smoothing_iterations_label.setEnabled(settings_view_enabled)
        self.smoothing_iterations_input.setEnabled(settings_view_enabled)
        self.time_step_label.setEnabled(settings_view_enabled)
        self.time_step_input.setEnabled(settings_view_enabled)
        self.x_view_radio_button.setEnabled(settings_view_enabled)
        self.y_view_radio_button.setEnabled(settings_view_enabled)
        self.z_view_radio_button.setEnabled(settings_view_enabled)
        self.lower_threshold_input.setEnabled(
            settings_view_enabled and self.binary_radio_button.isChecked()
        )
        self.upper_threshold_input.setEnabled(
            settings_view_enabled and self.binary_radio_button.isChecked()
        )

    def disable_binary_threshold_inputs(self) -> None:
        """Called when Otsu filter button is clicked.

        Disable binary threshold input boxes.
        """
        self.upper_threshold_input.setEnabled(False)
        self.lower_threshold_input.setEnabled(False)

    def disable_elements(self) -> None:
        """Called when the list is now empty, i.e. just removed from list of length 1.

        Explicitly enables elements that should never be disabled and sets default text.
        """
        central_widget = self.findChildren(QWidget, "centralwidget")[0]
        menubar = self.menuBar()

        for gui_element in central_widget.findChildren(QWidget):
            gui_element.setEnabled(False)

        # findChildren searches recursively by default
        for menu in menubar.findChildren(QMenu):
            for action in menu.actions():
                action.setEnabled(False)

        self.action_open.setEnabled(True)
        self.circumference_label.setText(DEFAULT_CIRCUMFERENCE_LABEL_TEXT)
        self.image.setEnabled(True)
        self.image.clear()
        self.image.setText(DEFAULT_IMAGE_TEXT)
        self.image.setStatusTip(DEFAULT_IMAGE_STATUS_TEXT)
        self.image_path_label.setText(DEFAULT_IMAGE_PATH_LABEL_TEXT)
        self.image_num_label.setText(DEFAULT_IMAGE_NUM_LABEL_TEXT)
        self.apply_button.setText("Apply")
        self.z_view_radio_button.setChecked(True)

    def browse_files(self, extend: bool) -> None:
        """Called after File > Open or File > Add Images.

        If `extend`, then `IMAGE_DICT` will be updated with new images.

        Else, `IMAGE_DICT` will be cleared and
        (re)initialized (e.g. when choosing files for the first time or re-opening).

        Opens file menu.

        Renders various elements depending on the value of `extend`.

        :param extend: Whether to clear IMAGE_DICT and (re)initialize or add images to it. Determines which GUI elements are rendered.
        :type extend: bool
        :return: None
        :rtype: None"""
        file_filter: str = "MRI images " + str(constants.SUPPORTED_EXTENSIONS).replace(
            "'", ""
        ).replace(",", "")

        files = QFileDialog.getOpenFileNames(
            self, "Open files", str(user_settings.FILE_BROWSER_START_DIR), file_filter
        )

        # list[str]
        path_list = files[0]
        if len(path_list) == 0:
            return

        # Convert to list[Path]. Slight inefficiency but worth.
        path_list = list(map(Path, path_list))

        differing_images: list[Path]

        if not extend:
            differing_images = initialize_globals(path_list)
            # Set view to z because initialize_globals calls update_images, which orients loaded images
            # for the axial view
            self.set_view_z()
            self.render_all_sliders()
            self.enable_elements()
<<<<<<< HEAD
            self.render_image_num_and_path()
            self.orient_curr_image()
=======
>>>>>>> 2b04596a
            self.render_curr_slice()
            if differing_images:
                newline: str = "\n"
                self.error_dialog(
                    f"The image(s) you uploaded have differing properties.\n"
                    f"The first one and all images with properties matching the first one have been loaded.\n"
                    f"The name(s) of the ones with differing properties are\n\n"
                    f"{newline.join([path.name for path in differing_images])}"
                )
        else:
            # Doesn't need to re-render sliders to set max value of slice slider.
            # update_images won't change max value of slice slicer.
            # Does not need to render current slice. Images are added to the end of the dict.
            # And adding duplicate key doesn't change key order.
            differing_images = update_images(path_list)
            if differing_images:
                newline: str = "\n"
                self.error_dialog(
                    f"You have uploaded image(s) with properties that differ from those of the currently loaded ones.\n"
                    f"These image(s) have not been loaded:\n\n"
                    f"{newline.join([path.name for path in differing_images])}"
                )
        # When extending, image num must be updated
        self.render_image_num_and_path()

    def error_dialog(self, message: str) -> None:
        """Creates a dialog with an error message.

        :param message: the error message to be displayed
        :type message: str
        :return: None
        :rtype: None"""
        ErrorMessageBox(message).exec()

    def update_view(self) -> None:
        """Called when clicking on any of the three view radio buttons.

        Sets global_vars.VIEW to the correct value. Then orients the current image and renders.
        """
        # The three buttons are in a button group in the  file
        # And all have autoExclusive=True
        if self.x_view_radio_button.isChecked():
            global_vars.VIEW = constants.View.X
        elif self.y_view_radio_button.isChecked():
            global_vars.VIEW = constants.View.Y
        else:
            global_vars.VIEW = constants.View.Z

        self.orient_curr_image()
        self.render_curr_slice()

    def set_view_z(self) -> None:
        """Set global_vars.VIEW to View.Z and set the z radio button to checked."""
        global_vars.VIEW = constants.View.Z
        # TODO: Uncheck x and y are technically unnecessary since these 3 buttons in the view_button_group have
        # autoExclusive=True
        self.x_view_radio_button.setChecked(False)
        self.y_view_radio_button.setChecked(False)
        self.z_view_radio_button.setChecked(True)

    def update_smoothing_settings(self) -> None:
        """Updates global smoothing settings."""
        conductance: str = self.conductance_parameter_input.displayText()
        try:
            global_vars.CONDUCTANCE_PARAMETER = float(conductance)
        except ValueError:
            if user_settings.DEBUG:
                print("Conductance must be a float!")
        self.conductance_parameter_input.setText(str(global_vars.CONDUCTANCE_PARAMETER))
        self.conductance_parameter_input.setPlaceholderText(
            str(global_vars.CONDUCTANCE_PARAMETER)
        )
        global_vars.SMOOTHING_FILTER.SetConductanceParameter(
            global_vars.CONDUCTANCE_PARAMETER
        )

        iterations: str = self.smoothing_iterations_input.displayText()
        try:
            global_vars.CONDUCTANCE_PARAMETER = int(iterations)
        except ValueError:
            if user_settings.DEBUG:
                print("Iterations must be an integer!")
        self.smoothing_iterations_input.setText(str(global_vars.SMOOTHING_ITERATIONS))
        self.smoothing_iterations_input.setPlaceholderText(
            str(global_vars.SMOOTHING_ITERATIONS)
        )
        global_vars.SMOOTHING_FILTER.SetNumberOfIterations(
            global_vars.SMOOTHING_ITERATIONS
        )

        time_step: str = self.time_step_input.displayText()
        try:
            global_vars.TIME_STEP = float(time_step)
        except ValueError:
            if user_settings.DEBUG:
                print("Time step must be a float!")
        self.time_step_input.setText(str(global_vars.TIME_STEP))
        self.time_step_input.setPlaceholderText(str(global_vars.TIME_STEP))
        global_vars.SMOOTHING_FILTER.SetTimeStep(global_vars.TIME_STEP)

    def update_binary_filter_settings(self) -> None:
        """Updates global binary filter settings."""
        lower_threshold: str = self.lower_threshold_input.displayText()
        try:
            global_vars.LOWER_THRESHOLD = float(lower_threshold)
        except ValueError:
            pass
        self.lower_threshold_input.setText(str(global_vars.LOWER_THRESHOLD))
        self.lower_threshold_input.setPlaceholderText(str(global_vars.LOWER_THRESHOLD))
        global_vars.BINARY_THRESHOLD_FILTER.SetLowerThreshold(
            global_vars.LOWER_THRESHOLD
        )

        upper_threshold: str = self.upper_threshold_input.displayText()
        try:
            global_vars.UPPER_THRESHOLD = float(upper_threshold)
        except ValueError:
            pass
        self.upper_threshold_input.setText(str(global_vars.UPPER_THRESHOLD))
        self.upper_threshold_input.setPlaceholderText(str(global_vars.UPPER_THRESHOLD))
        global_vars.BINARY_THRESHOLD_FILTER.SetUpperThreshold(
            global_vars.UPPER_THRESHOLD
        )

    def render_scaled_qpixmap_from_qimage(self, q_img: QImage) -> None:
        """Convert q_img to QPixmap and set self.image's pixmap to that pixmap scaled to self.image's size.

        Sets UNSCALED_PIXMAP to the unscaled pixmap generated from the q_img.

        :param q_img:
        :type q_img: QImage
        :return None:
        :rtype None:"""
        global UNSCALED_QPIXMAP
        UNSCALED_QPIXMAP = QPixmap(q_img)
        self.image.setPixmap(
            UNSCALED_QPIXMAP.scaled(
                self.image.size(),
                aspectRatioMode=Qt.AspectRatioMode.KeepAspectRatio,
                transformMode=Qt.TransformationMode.SmoothTransformation,
            )
        )

    def resizeEvent(self, event) -> None:
        """This method is called every time the window is resized. Overrides PyQt6's resizeEvent.

        Sets pixmap to UNSCALED_QPIXMAP scaled to self.image's size."""
        if global_vars.IMAGE_DICT:
            self.image.setPixmap(
                UNSCALED_QPIXMAP.scaled(
                    self.image.size(),
                    aspectRatioMode=Qt.AspectRatioMode.KeepAspectRatio,
                    transformMode=Qt.TransformationMode.SmoothTransformation,
                )
            )
        QMainWindow.resizeEvent(self, event)

    def render_curr_slice(self) -> Union[np.ndarray, None]:
        """Resamples the currently selected image using its rotation and slice settings,
        then renders the resulting slice (scaled to the size of self.image) in the GUI.

        DOES NOT set text for `image_num_label` and file path labels.

        If `not SETTINGS_VIEW_ENABLED`, also calls `imgproc.contour()` and outlines
        the contour of the QImage (mutating it).

        Additionally, also returns a view of the binary contoured slice if `not SETTINGS_VIEW_ENABLED`.
        This saves work when computing circumference.

        :return: np.ndarray if `not SETTINGS_VIEW_ENABLED` else None
        :rtype: np.ndarray or None"""

        if not SETTINGS_VIEW_ENABLED:
            self.set_view_z()

        rotated_slice: sitk.Image = get_curr_rotated_slice()
        q_img: QImage = sitk_slice_to_qimage(rotated_slice)
        rv_dummy_var: np.ndarray = np.zeros(0)

        if not SETTINGS_VIEW_ENABLED:
            if self.otsu_radio_button.isChecked():
                binary_contour_slice: np.ndarray = imgproc.contour(
                    rotated_slice, ThresholdFilter.Otsu
                )
            else:
                binary_contour_slice: np.ndarray = imgproc.contour(
                    rotated_slice, ThresholdFilter.Binary
                )
            rv_dummy_var = binary_contour_slice
            mask_QImage(
                q_img,
                np.transpose(binary_contour_slice),
                string_to_QColor(user_settings.CONTOUR_COLOR),
            )

        elif global_vars.VIEW != constants.View.Z:
            z_indicator: np.ndarray = np.zeros(
                (rotated_slice.GetSize()[1], rotated_slice.GetSize()[0])
            )
            z_indicator[get_curr_image_size()[2] - global_vars.SLICE - 1, :] = 1
            mask_QImage(
                q_img,
                np.transpose(z_indicator),
                string_to_QColor(user_settings.CONTOUR_COLOR),
            )

        self.render_scaled_qpixmap_from_qimage(q_img)

        if not SETTINGS_VIEW_ENABLED:
            return rv_dummy_var

    def render_smooth_slice(self) -> None:
        """Renders smooth slice in GUI. Allows user to preview result of smoothing settings."""
        self.update_smoothing_settings()
        # Preview should apply filter only on axial slice
        self.set_view_z()
        smooth_slice: sitk.Image = get_curr_smooth_slice()
        q_img: QImage = sitk_slice_to_qimage(smooth_slice)
        self.render_scaled_qpixmap_from_qimage(q_img)

    def render_threshold(self) -> None:
        """Render filtered image slice on UI."""
        # Preview should apply filter only on axial slice
        self.set_view_z()
        if self.otsu_radio_button.isChecked():
            filter_img: sitk.Image = get_curr_otsu_slice()
        else:
            self.update_binary_filter_settings()
            filter_img: sitk.Image = get_curr_binary_thresholded_slice()
        q_img: QImage = sitk_slice_to_qimage(filter_img)
        self.render_scaled_qpixmap_from_qimage(q_img)

    def render_circumference(self, binary_contour_slice: np.ndarray) -> None:
        """Called after pressing Apply or when
        (not SETTINGS_VIEW_ENABLED and (pressing Next or Previous or Remove Image))

        Computes circumference from binary_contour_slice and renders circumference label.

        binary_contour_slice is always the return value of render_curr_slice since render_curr_slice must have
        already been called. If calling this function, render_curr_slice must have been called first.

        :param binary_contour_slice: Result of previously calling render_curr_slice when `not SETTINGS_VIEW_ENABLED`
        :type binary_contour_slice: np.ndarray
        :return: None
        :rtype: None"""
        if SETTINGS_VIEW_ENABLED:
            raise Exception("Rendering circumference label when SETTINGS_VIEW_ENABLED")
        units: Union[str, None] = get_curr_physical_units()
<<<<<<< HEAD

        # Euler3D rotation has no effect on spacing. This is the correct spacing
        # This is also the same as get_curr_rotated_slice().GetSpacing(), just without index [2]
        spacing: tuple = get_curr_image().GetSpacing()

        if settings.DEBUG:
            print(f"Computing circumference, and this is the spacing: {spacing}")

        # TODO
        # binary_contour_slice is the transpose of the rotated_slice
        # Thus, should pass spacing values in the reverse order?
        circumference: float = imgproc.length_of_contour_with_spacing(binary_contour_slice, spacing[1], spacing[0])
        # circumference: float = imgproc.length_of_contour(binary_contour_slice)
        self.ui.circumference_label.setText(
=======
        circumference: float = imgproc.length_of_contour(binary_contour_slice)
        self.circumference_label.setText(
>>>>>>> 2b04596a
            f"Calculated Circumference: {round(circumference, constants.NUM_DIGITS_TO_ROUND_TO)} {units if units is not None else MESSAGE_TO_SHOW_IF_UNITS_NOT_FOUND}"
        )

    def render_image_num_and_path(self) -> None:
        """Set image_num_label, image_path_label, and status tip of the image.

        Called when pressing Next or Previous (next_img, prev_img), and after File > Open (browse_files).

        Also called when removing an image.

        :return: None"""
        self.image_num_label.setText(
            f"Image {global_vars.CURR_IMAGE_INDEX + 1} of {len(global_vars.IMAGE_DICT)}"
        )
        self.image_path_label.setText(str(get_curr_path().name))
        self.image_path_label.setStatusTip(str(get_curr_path()))
        self.image.setStatusTip(str(get_curr_path()))

    def render_all_sliders(self) -> None:
        """Sets all slider values to the global rotation and slice values.
        Also updates maximum value of slice slider.

        Called on reset. Will need to be called when updating batch index, if we implement this.

        Not called when the user updates a slider.

        Also updates rotation and slice num labels."""
<<<<<<< HEAD
        self.ui.x_slider.setValue(global_vars.THETA_X)
        self.ui.y_slider.setValue(global_vars.THETA_Y)
        self.ui.z_slider.setValue(global_vars.THETA_Z)
        self.ui.slice_slider.setMaximum(get_curr_image().GetSize()[2] - 1)
        self.ui.slice_slider.setValue(global_vars.SLICE)
        self.ui.x_rotation_label.setText(f"X rotation: {global_vars.THETA_X}°")
        self.ui.y_rotation_label.setText(f"Y rotation: {global_vars.THETA_Y}°")
        self.ui.z_rotation_label.setText(f"Z rotation: {global_vars.THETA_Z}°")
        self.ui.slice_num_label.setText(f"Slice: {global_vars.SLICE}")

    # TODO: Due to the images now being a dict, we can
    # easily let the user remove a range of images if they want
    def remove_curr_img(self) -> None:
        """Called after File > Remove File.

        Removes current image from `IMAGE_DICT`. Since `IMAGE_DICT` is a reference to an image dict
        in `IMAGE_GROUPS`, it's removed from `IMAGE_GROUPS` as well.

        :returns: None"""
        img_helpers.del_curr_img()

        if len(global_vars.IMAGE_DICT) == 0:
            self.disable_elements()
            return

        binary_contour_or_none: Union[np.ndarray, None] = self.render_curr_slice()
        self.render_image_num_and_path()

        if not global_vars.SETTINGS_VIEW_ENABLED:
            # Ignore the type annotation error. binary_contour_or_none must be binary_contour since not SETTINGS_VIEW_ENABLED
            self.render_circumference(binary_contour_or_none)

    def next_img(self):
        """Called when Next button is clicked.

        Advance index and render."""
        img_helpers.next_img()
        self.orient_curr_image()
        binary_contour_or_none: Union[np.ndarray, None] = self.render_curr_slice()
        self.render_image_num_and_path()

        if not global_vars.SETTINGS_VIEW_ENABLED:
            # Ignore the type annotation error. binary_contour_or_none must be binary_contour since not SETTINGS_VIEW_ENABLED
            self.render_circumference(binary_contour_or_none)

    def previous_img(self):
        """Called when Previous button is clicked.

        Decrement index and render."""
        img_helpers.previous_img()
        self.orient_curr_image(global_vars.VIEW)
        binary_contour_or_none: Union[np.ndarray, None] = self.render_curr_slice()
        self.render_image_num_and_path()

        if not global_vars.SETTINGS_VIEW_ENABLED:
            # Ignore the type annotation error. binary_contour_or_none must be binary_contour since not SETTINGS_VIEW_ENABLED
            self.render_circumference(binary_contour_or_none)
=======
        self.x_slider.setValue(global_vars.THETA_X)
        self.y_slider.setValue(global_vars.THETA_Y)
        self.z_slider.setValue(global_vars.THETA_Z)
        self.slice_slider.setMaximum(get_curr_image().GetSize()[View.Z.value] - 1)
        self.slice_slider.setValue(global_vars.SLICE)
        self.x_rotation_label.setText(f"X rotation: {global_vars.THETA_X}°")
        self.y_rotation_label.setText(f"Y rotation: {global_vars.THETA_Y}°")
        self.z_rotation_label.setText(f"Z rotation: {global_vars.THETA_Z}°")
        self.slice_num_label.setText(f"Slice: {global_vars.SLICE}")
>>>>>>> 2b04596a

    def rotate_x(self):
        """Called when the user updates the x slider.

        Render image and set `x_rotation_label`."""
        x_slider_val: int = self.x_slider.value()
        global_vars.THETA_X = x_slider_val
        self.render_curr_slice()
        self.x_rotation_label.setText(f"X rotation: {x_slider_val}°")

    def rotate_y(self):
        """Called when the user updates the y slider.

        Render image and set `y_rotation_label`."""
        y_slider_val: int = self.y_slider.value()
        global_vars.THETA_Y = y_slider_val
        self.render_curr_slice()
        self.y_rotation_label.setText(f"Y rotation: {y_slider_val}°")

    def rotate_z(self):
        """Called when the user updates the z slider.

        Render image and set `z_rotation_label`."""
        z_slider_val: int = self.z_slider.value()
        global_vars.THETA_Z = z_slider_val
        self.render_curr_slice()
        self.z_rotation_label.setText(f"Z rotation: {z_slider_val}°")

    def slice_update(self):
        """Called when the user updates the slice slider.

        Render image and set `slice_num_label`."""
        slice_slider_val: int = self.slice_slider.value()
        global_vars.SLICE = slice_slider_val
        self.render_curr_slice()
        self.slice_num_label.setText(f"Slice: {slice_slider_val}")

    def reset_settings(self):
        """Called when Reset is clicked.

        Resets rotation values to 0 and slice num to the default `int((z-1)/2)`
        for the current image, then renders current image and sliders."""
        global_vars.THETA_X = 0
        global_vars.THETA_Y = 0
        global_vars.THETA_Z = 0
        global_vars.SLICE = get_middle_dimension(get_curr_image(), View.Z)
        self.render_curr_slice()
        self.render_all_sliders()

    def next_img(self):
        """Called when Next button is clicked.

        Advance index and render."""
        img_helpers.next_img()
        # TODO: This feels inefficient...
        self.orient_curr_image()
        binary_contour_or_none: Union[np.ndarray, None] = self.render_curr_slice()
        self.render_image_num_and_path()

        if not SETTINGS_VIEW_ENABLED:
            # Ignore the type annotation error. binary_contour_or_none must be binary_contour since not SETTINGS_VIEW_ENABLED
            self.render_circumference(binary_contour_or_none)

    def previous_img(self):
        """Called when Previous button is clicked.

        Decrement index and render."""
        img_helpers.previous_img()
        # TODO: This feels inefficient...
        self.orient_curr_image()
        binary_contour_or_none: Union[np.ndarray, None] = self.render_curr_slice()
        self.render_image_num_and_path()

        if not SETTINGS_VIEW_ENABLED:
            # Ignore the type annotation error. binary_contour_or_none must be binary_contour since not SETTINGS_VIEW_ENABLED
            self.render_circumference(binary_contour_or_none)

    # TODO: Due to the images now being a dict, we can
    # easily let the user remove a range of images if they want
    def remove_curr_img(self) -> None:
        """Called after File > Remove File.

        Removes current image from `IMAGE_DICT`. Since `IMAGE_DICT` is a reference to an image dict
        in `IMAGE_GROUPS`, it's removed from `IMAGE_GROUPS` as well.

        :returns: None"""
        img_helpers.del_curr_img()

        if len(global_vars.IMAGE_DICT) == 0:
            self.disable_elements()
            return

        binary_contour_or_none: Union[np.ndarray, None] = self.render_curr_slice()
        self.render_image_num_and_path()

        if not SETTINGS_VIEW_ENABLED:
            # Ignore the type annotation error. binary_contour_or_none must be binary_contour since not SETTINGS_VIEW_ENABLED
            self.render_circumference(binary_contour_or_none)

    def test_stuff(self) -> None:
        """Connected to Debug > Test stuff. Dummy button and function for easily testing stuff.

        Assume that anything you put here will be overwritten freely."""
        self.image.setPixmap(QPixmap(f":/{user_settings.THEME_NAME}/help.svg"))
        self.image.setStatusTip(
            "This is intentional, if it's a question mark then that's good :), means we can display icons"
        )

    # TODO: File name should also include circumference when not SETTINGS_VIEW_ENABLED?
    def export_curr_slice_as_img(self, extension: str):
        """Called when an Export as image menu item is clicked.

        Exports `self.image` to `settings.IMG_DIR`. Thus, calling this when `SETTINGS_VIEW_ENABLED` will
        save a non-contoured image. Calling this when `not SETTINGS_VIEW_ENABLED` will save a contoured
        image.

        Filename has format <file_name>_[contoured_]<theta_x>_<theta_y>_<theta_z>_<slice_num>.<extension>

        contoured_ will be in the name if `not SETTINGS_VIEW_ENABLED`.

        Supported formats in this function are the ones supported by QPixmap,
        namely BMP, JPG, JPEG, PNG, PPM, XBM, XPM.

        :param extension: BMP, JPG, JPEG, PNG, PPM, XBM, XPM
        :type extension: str
        :return: `None`"""
        file_name = (
            global_vars.CURR_IMAGE_INDEX + 1
            if user_settings.EXPORTED_FILE_NAMES_USE_INDEX
            else get_curr_path().name
        )
        path: str = str(
            user_settings.IMG_DIR
            / f"{file_name}_{'contoured_' if not SETTINGS_VIEW_ENABLED else ''}{global_vars.THETA_X}_{global_vars.THETA_Y}_{global_vars.THETA_Z}_{global_vars.SLICE}.{extension}"
        )
        self.image.pixmap().save(path, extension)

    def orient_curr_image(self) -> None:
<<<<<<< HEAD
        """Mutate the current image by applying ORIENT_FILTER on it.
        
        Orients for the current global view."""
        img_helpers.orient_curr_image(global_vars.VIEW)
=======
        """Orient the current image for the current view (global_vars.VIEW) by applying ORIENT_FILTER on it.

        This mutates the image."""
        img_helpers.orient_curr_image(global_vars.VIEW)

>>>>>>> 2b04596a

def information_dialog(title: str, message: str) -> None:
    """Create an informational dialog QDialog window with title and message.

    :param title:
    :type title: str
    :param message:
    :type message: str
    :return: None
    :rtype: None"""
    InformationDialog(title, message).exec()


# TODO: Broken
def display_metadata() -> None:
    """Display metadata in window or terminal. Internally, uses sitk.GetMetaData, which doesn't return
    all metadata (e.g., doesn't return spacing values whereas sitk.GetSpacing does).

    Typically, this returns less metadata for NRRD than for NIfTI."""
    if not len(global_vars.IMAGE_DICT):
        print("Can't print metadata when there's no image!")
        return
    message: str = pprint.pformat(get_curr_metadata())
    if user_settings.DISPLAY_ADVANCED_MENU_MESSAGES_IN_TERMINAL:
        print(message)
    else:
        information_dialog("Metadata", message)


def display_dimensions() -> None:
    """Display current image's dimensions in window or terminal."""
    if not len(global_vars.IMAGE_DICT):
        print("Can't print dimensions when there's no image!")
        return
    message: str = pprint.pformat(get_curr_image().GetSize())
    if user_settings.DISPLAY_ADVANCED_MENU_MESSAGES_IN_TERMINAL:
        print(message)
    else:
        information_dialog("Dimensions", message)


# TODO: If updating img_helpers.get_properties(), this needs to be slightly adjusted!
def display_properties() -> None:
    """Display properties in window or terminal.

    Internally, the properties tuple is a tuple of values only and doesn't contain
    field names. This function creates a dictionary with field names for printing. But the dictionary
    doesn't exist in the program."""
    if not len(global_vars.IMAGE_DICT):
        print("No loaded image!")
        return
    curr_properties: tuple = get_curr_properties_tuple()
    fields: tuple = ("center of rotation", "dimensions", "spacing")
    if len(fields) != len(curr_properties):
        print(
            "Update src/GUI/main.print_properties() !\nNumber of fields and number of properties don't match."
        )
        exit(1)
    # Pretty sure the dict(zip(...)) goes through fields in alphabetical order
    message: str = pprint.pformat(dict(zip(fields, curr_properties)))
    if user_settings.DISPLAY_ADVANCED_MENU_MESSAGES_IN_TERMINAL:
        print(message)
    else:
        information_dialog("Properties", message)


def display_direction() -> None:
    """Display current image's direction in window or terminal."""
    if not len(global_vars.IMAGE_DICT):
        print("Can't print direction when there's no image!")
        return
    message: str = pprint.pformat(get_curr_image().GetDirection())
    if user_settings.DISPLAY_ADVANCED_MENU_MESSAGES_IN_TERMINAL:
        print(message)
    else:
        information_dialog("Direction", message)


def display_spacing() -> None:
    """Display current image's spacing in window or terminal."""
    if not len(global_vars.IMAGE_DICT):
        print("Can't print spacing when there's no image!")
        return
    message: str = pprint.pformat(get_curr_image().GetSpacing())
    if user_settings.DISPLAY_ADVANCED_MENU_MESSAGES_IN_TERMINAL:
        print(message)
    else:
        information_dialog("Spacing", message)


def main() -> None:
    """Main entrypoint of GUI."""
    # This import can't go at the top of the file
    # because gui.py.parse_gui_cli() has to set THEME_NAME before the import occurs
    importlib.import_module(f"src.GUI.themes.{user_settings.THEME_NAME}.resources")

    if not user_settings.IMG_DIR.exists():
        user_settings.IMG_DIR.mkdir()

    app = QApplication(sys.argv)

    # TODO: Put arrow buttons on the left and right endpoints of the sliders
    # These arrow buttons already show up if commenting in app.setStyle("Fusion")
    # And commenting out with open stylesheet and app.setStyleSheet
    # We should figure out how to get arrow buttons on sliders for (+, -) 1 precise adjustments.
    # Currently, the sliders allow this (left click on the left or right end), but the arrow buttons
    # are not in the GUI.
    # app.setStyle("Fusion")

    with open(
        constants.THEME_DIR / user_settings.THEME_NAME / f"stylesheet.qss", "r"
    ) as f:
        app.setStyleSheet(f.read())

    MAIN_WINDOW = MainWindow()
    MAIN_WINDOW.setMinimumWidth(
        int(user_settings.MIN_WIDTH_RATIO * user_settings.PRIMARY_MONITOR_DIMENSIONS[0])
    )
    MAIN_WINDOW.setMinimumHeight(
        int(
            user_settings.MIN_HEIGHT_RATIO * user_settings.PRIMARY_MONITOR_DIMENSIONS[1]
        )
    )

    MAIN_WINDOW.setMaximumWidth(
        int(user_settings.MAX_WIDTH_RATIO * user_settings.PRIMARY_MONITOR_DIMENSIONS[0])
    )
    MAIN_WINDOW.setMaximumHeight(
        int(
            user_settings.MAX_HEIGHT_RATIO * user_settings.PRIMARY_MONITOR_DIMENSIONS[1]
        )
    )

    try:
        sys.exit(app.exec())
    except:
        if user_settings.DEBUG:
            print("Exiting")


if __name__ == "__main__":
    import src.utils.parser as parser

    parser.parse_json()
    parser.parse_gui_cli()
    main()<|MERGE_RESOLUTION|>--- conflicted
+++ resolved
@@ -208,15 +208,11 @@
             # Render uncontoured slice after pressing adjust
             self.render_curr_slice()
         else:
+            self.apply_button.setText("Adjust")
             self.update_smoothing_settings()
-<<<<<<< HEAD
-            self.ui.apply_button.setText("Adjust")
+            self.update_binary_filter_settings()
             global_vars.VIEW = View.Z
             self.orient_curr_image()
-=======
-            self.update_binary_filter_settings()
-            self.apply_button.setText("Adjust")
->>>>>>> 2b04596a
             # Ignore the type annotation error here.
             # render_curr_slice() must return np.ndarray since not settings_view_enabled here
             binary_contour_slice: np.ndarray = self.render_curr_slice()
@@ -340,11 +336,6 @@
             self.set_view_z()
             self.render_all_sliders()
             self.enable_elements()
-<<<<<<< HEAD
-            self.render_image_num_and_path()
-            self.orient_curr_image()
-=======
->>>>>>> 2b04596a
             self.render_curr_slice()
             if differing_images:
                 newline: str = "\n"
@@ -593,25 +584,22 @@
         if SETTINGS_VIEW_ENABLED:
             raise Exception("Rendering circumference label when SETTINGS_VIEW_ENABLED")
         units: Union[str, None] = get_curr_physical_units()
-<<<<<<< HEAD
-
-        # Euler3D rotation has no effect on spacing. This is the correct spacing
+
+        # Euler3D rotation has no effect on spacing (see unit test). This is the correct spacing
         # This is also the same as get_curr_rotated_slice().GetSpacing(), just without index [2]
         spacing: tuple = get_curr_image().GetSpacing()
 
-        if settings.DEBUG:
+        if user_settings.DEBUG:
             print(f"Computing circumference, and this is the spacing: {spacing}")
 
         # TODO
         # binary_contour_slice is the transpose of the rotated_slice
         # Thus, should pass spacing values in the reverse order?
-        circumference: float = imgproc.length_of_contour_with_spacing(binary_contour_slice, spacing[1], spacing[0])
+        circumference: float = imgproc.length_of_contour_with_spacing(
+            binary_contour_slice, spacing[1], spacing[0]
+        )
         # circumference: float = imgproc.length_of_contour(binary_contour_slice)
-        self.ui.circumference_label.setText(
-=======
-        circumference: float = imgproc.length_of_contour(binary_contour_slice)
         self.circumference_label.setText(
->>>>>>> 2b04596a
             f"Calculated Circumference: {round(circumference, constants.NUM_DIGITS_TO_ROUND_TO)} {units if units is not None else MESSAGE_TO_SHOW_IF_UNITS_NOT_FOUND}"
         )
 
@@ -639,65 +627,6 @@
         Not called when the user updates a slider.
 
         Also updates rotation and slice num labels."""
-<<<<<<< HEAD
-        self.ui.x_slider.setValue(global_vars.THETA_X)
-        self.ui.y_slider.setValue(global_vars.THETA_Y)
-        self.ui.z_slider.setValue(global_vars.THETA_Z)
-        self.ui.slice_slider.setMaximum(get_curr_image().GetSize()[2] - 1)
-        self.ui.slice_slider.setValue(global_vars.SLICE)
-        self.ui.x_rotation_label.setText(f"X rotation: {global_vars.THETA_X}°")
-        self.ui.y_rotation_label.setText(f"Y rotation: {global_vars.THETA_Y}°")
-        self.ui.z_rotation_label.setText(f"Z rotation: {global_vars.THETA_Z}°")
-        self.ui.slice_num_label.setText(f"Slice: {global_vars.SLICE}")
-
-    # TODO: Due to the images now being a dict, we can
-    # easily let the user remove a range of images if they want
-    def remove_curr_img(self) -> None:
-        """Called after File > Remove File.
-
-        Removes current image from `IMAGE_DICT`. Since `IMAGE_DICT` is a reference to an image dict
-        in `IMAGE_GROUPS`, it's removed from `IMAGE_GROUPS` as well.
-
-        :returns: None"""
-        img_helpers.del_curr_img()
-
-        if len(global_vars.IMAGE_DICT) == 0:
-            self.disable_elements()
-            return
-
-        binary_contour_or_none: Union[np.ndarray, None] = self.render_curr_slice()
-        self.render_image_num_and_path()
-
-        if not global_vars.SETTINGS_VIEW_ENABLED:
-            # Ignore the type annotation error. binary_contour_or_none must be binary_contour since not SETTINGS_VIEW_ENABLED
-            self.render_circumference(binary_contour_or_none)
-
-    def next_img(self):
-        """Called when Next button is clicked.
-
-        Advance index and render."""
-        img_helpers.next_img()
-        self.orient_curr_image()
-        binary_contour_or_none: Union[np.ndarray, None] = self.render_curr_slice()
-        self.render_image_num_and_path()
-
-        if not global_vars.SETTINGS_VIEW_ENABLED:
-            # Ignore the type annotation error. binary_contour_or_none must be binary_contour since not SETTINGS_VIEW_ENABLED
-            self.render_circumference(binary_contour_or_none)
-
-    def previous_img(self):
-        """Called when Previous button is clicked.
-
-        Decrement index and render."""
-        img_helpers.previous_img()
-        self.orient_curr_image(global_vars.VIEW)
-        binary_contour_or_none: Union[np.ndarray, None] = self.render_curr_slice()
-        self.render_image_num_and_path()
-
-        if not global_vars.SETTINGS_VIEW_ENABLED:
-            # Ignore the type annotation error. binary_contour_or_none must be binary_contour since not SETTINGS_VIEW_ENABLED
-            self.render_circumference(binary_contour_or_none)
-=======
         self.x_slider.setValue(global_vars.THETA_X)
         self.y_slider.setValue(global_vars.THETA_Y)
         self.z_slider.setValue(global_vars.THETA_Z)
@@ -707,7 +636,6 @@
         self.y_rotation_label.setText(f"Y rotation: {global_vars.THETA_Y}°")
         self.z_rotation_label.setText(f"Z rotation: {global_vars.THETA_Z}°")
         self.slice_num_label.setText(f"Slice: {global_vars.SLICE}")
->>>>>>> 2b04596a
 
     def rotate_x(self):
         """Called when the user updates the x slider.
@@ -846,18 +774,11 @@
         self.image.pixmap().save(path, extension)
 
     def orient_curr_image(self) -> None:
-<<<<<<< HEAD
-        """Mutate the current image by applying ORIENT_FILTER on it.
-        
-        Orients for the current global view."""
-        img_helpers.orient_curr_image(global_vars.VIEW)
-=======
         """Orient the current image for the current view (global_vars.VIEW) by applying ORIENT_FILTER on it.
 
         This mutates the image."""
         img_helpers.orient_curr_image(global_vars.VIEW)
 
->>>>>>> 2b04596a
 
 def information_dialog(title: str, message: str) -> None:
     """Create an informational dialog QDialog window with title and message.

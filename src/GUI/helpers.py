"""GUI helper functions.

Note, importing PyQt6 in any file that's imported by a test file will cause an error."""

import string
from typing import Union

import SimpleITK as sitk
import numpy as np
<<<<<<< HEAD
from PyQt6.QtGui import QImage, QColor, QPixmap
from PyQt6 import QtWidgets
from PyQt6.QtCore import QSize
from PyQt6.QtCore import Qt

import qimage2ndarray
=======
from PySide6.QtWidgets import (
    QApplication,
    QDialog,
    QLabel,
    QMainWindow,
    QFileDialog,
    QMenu,
    QVBoxLayout,
    QWidget,
)
from PySide6.QtGui import QImage, QColor, QPixmap
from PySide6 import QtWidgets
>>>>>>> 9348eed9

import src.utils.exceptions as exceptions
import src.utils.user_settings as settings


class ErrorDialog(QDialog):
    def __init__(self, msg: str):
        """:param msg: Error message
        :type msg: str"""
        super().__init__()
        self.setWindowTitle("Error")
        layout = QVBoxLayout()
        message = QLabel(msg)
        layout.addWidget(message)
        self.setLayout(layout)


# tl;dr QColor can have alpha (e.g., if we wanted contour color to be transparent)
# but we don't have a need for it so don't support it


# QColor supports alpha values (e.g., if we wanted to make the contour color alpha not 1).
# However, if we call hasAlphaChannel() on many of the QImage's we're working with, the result would
# be False.
# qimage2ndarray supports scalar/gray + alpha and RGB + alpha, but perhaps the numpy arrays
# we get from sitk.Image don't have alpha. We don't need to go to the effort of adding alpha.
def string_to_QColor(name_or_hex: str) -> QColor:
    """Convert a name (e.g. red) or 6-hexit rrggbb string to a `QColor`.

    :param name_or_hex: name of color or rrggbb
    :type name_or_hex: str
    :return: QColor
    :rtype: QColor
    :raise: exceptions.InvalidColor if `name_or_hex` not in specified formats"""
    if name_or_hex.isalpha():
        return QColor(name_or_hex)
    if not all(char in string.hexdigits for char in name_or_hex):
        raise exceptions.InvalidColor(name_or_hex)

    channels: bytes = bytes.fromhex(name_or_hex)
    if len(channels) == 3:
        return QColor(channels[0], channels[1], channels[2])
    else:
        raise exceptions.InvalidColor(name_or_hex)


def mask_QImage(q_img: QImage, binary_mask: np.ndarray, color: QColor) -> None:
    """Given 2D `q_img` and 2D `binary_mask` of the same shape, apply `binary_mask` on `q_img`
    to change `q_img` pixels corresponding to `binary_mask`=1 to `color`. Mutates `q_img`.

    QImage and numpy use [reversed w,h order](https://stackoverflow.com/a/68220805/18479243).

    This function checks that
    `q_img.size().width() == binary_mask.shape[0]` and `q_img.size().height() == binary_mask.shape[1]`.

    :param q_img:
    :type q_img: QImage
    :param binary_mask: 0|1 elements
    :type binary_mask: np.ndarray
    :param color:
    :type color: QColor
    :raise: exceptions.ArraysDifferentShape if the arrays are of different shape
    :return: None (if `mutate`) or cloned QImage (if not `mutate`)
    :rtype: None or QImage"""
    if (
        q_img.size().width() != binary_mask.shape[0]
        or q_img.size().height() != binary_mask.shape[1]
    ):
        raise exceptions.ArraysDifferentShape
    for i in range(binary_mask.shape[0]):
        for j in range(binary_mask.shape[1]):
            if binary_mask[i][j]:
                q_img.setPixelColor(i, j, color)


def sitk_slice_to_qimage(sitk_slice: sitk.Image) -> QImage:
    """Convert a 2D sitk.Image slice to a QImage.

    This function calls sitk.GetArrayFromImage, which returns the transpose.
    It also calls qimage2ndarray.array2qimage with normalize=True, normalizing
    the pixels to 0..255.

    :param sitk_slice: 2D slice
    :type sitk_slice: sitk.Image
    :return: Normalized QImage
    :rtype: QImage"""
    slice_np: np.ndarray = sitk.GetArrayFromImage(sitk_slice)
    return qimage2ndarray.array2qimage(slice_np, normalize=True)<|MERGE_RESOLUTION|>--- conflicted
+++ resolved
@@ -7,15 +7,10 @@
 
 import SimpleITK as sitk
 import numpy as np
-<<<<<<< HEAD
+
 from PyQt6.QtGui import QImage, QColor, QPixmap
 from PyQt6 import QtWidgets
-from PyQt6.QtCore import QSize
-from PyQt6.QtCore import Qt
-
-import qimage2ndarray
-=======
-from PySide6.QtWidgets import (
+from PyQt6.QtWidgets import (
     QApplication,
     QDialog,
     QLabel,
@@ -25,9 +20,11 @@
     QVBoxLayout,
     QWidget,
 )
-from PySide6.QtGui import QImage, QColor, QPixmap
-from PySide6 import QtWidgets
->>>>>>> 9348eed9
+from PyQt6.QtCore import QSize
+from PyQt6.QtCore import Qt
+
+import qimage2ndarray
+
 
 import src.utils.exceptions as exceptions
 import src.utils.user_settings as settings

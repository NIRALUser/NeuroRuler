// Lines beginning with // are ignored comments.
// Use "True" or "False" for binary options
// For other field types, the comments specify what the allowed values are.
// If you're a user, do not change the number of fields in this file. Only modify values.
// If you're a developer who's adding or removing fields, modify parser.py and constants.EXPECTED_NUM_FIELDS_IN_JSON.
{
    // Print debugging messages during execution.
    "DEBUG": "False",
    // Directory to store exported images in. Enter a path.
    "IMG_DIR": "img",
    // Directory that the file browser (File > Open/Add images) should start searching from. Enter a path.
    "FILE_BROWSER_START_DIR": "ExampleData",
    // Whether exported file names use the image number in the program or the original file name.
    "EXPORTED_FILE_NAMES_USE_INDEX": "False",
    // Options: dark, dark-hct, light, light-hct.
    "THEME_NAME": "dark-hct",
    // Defaults to "" (empty string) to be automatically set by THEME_NAME.
    // Enter a color (name, e.g. "red" or "blue", or 6-hexit color code RRGGBB) to override that.
    "CONTOUR_COLOR": "",
    // Min and max width and height of the GUI as ratios of primary monitor size.
    // For these 4 fields, enter a number in the range (0, 1]
    "MIN_WIDTH_RATIO": 0.6,
    "MIN_HEIGHT_RATIO": 0.5,
<<<<<<< HEAD
    "MAX_WIDTH_RATIO": 0.83,
    "MAX_HEIGHT_RATIO": 0.83
=======
    // Maximum width and height of the GUI as a ratio of primary monitor size.
    // Enter a number between 0 (not inclusive) and 1.
    "MAX_WIDTH_RATIO": 1,
    "MAX_HEIGHT_RATIO": 1,
    "DISPLAY_ADVANCED_MENU_MESSAGES_IN_TERMINAL": "False"
>>>>>>> 2b04596a
}<|MERGE_RESOLUTION|>--- conflicted
+++ resolved
@@ -1,34 +1,29 @@
-// Lines beginning with // are ignored comments.
+// Comments beginning with // are ignored.
 // Use "True" or "False" for binary options
 // For other field types, the comments specify what the allowed values are.
-// If you're a user, do not change the number of fields in this file. Only modify values.
-// If you're a developer who's adding or removing fields, modify parser.py and constants.EXPECTED_NUM_FIELDS_IN_JSON.
+// Do not add or remove fields in this file if you're a user
+// If you're a developer who's adding or removing options, modify parser.py and constants.EXPECTED_NUM_FIELDS_IN_JSON
 {
-    // Print debugging messages during execution.
+    // Print debugging messages during execution
     "DEBUG": "False",
-    // Directory to store exported images in. Enter a path.
+    // Directory to store exported images in
     "IMG_DIR": "img",
-    // Directory that the file browser (File > Open/Add images) should start searching from. Enter a path.
+    // Directory that the file browser (File > Open/Add images) should start searching from
     "FILE_BROWSER_START_DIR": "ExampleData",
-    // Whether exported file names use the image number in the program or the original file name.
+    // Whether exported file names use the image number in the program or the original file name
     "EXPORTED_FILE_NAMES_USE_INDEX": "False",
-    // Options: dark, dark-hct, light, light-hct.
+    // Options: dark, dark-hct, light, light-hct
     "THEME_NAME": "dark-hct",
     // Defaults to "" (empty string) to be automatically set by THEME_NAME.
-    // Enter a color (name, e.g. "red" or "blue", or 6-hexit color code RRGGBB) to override that.
+    // Enter a color (name, e.g. "red" or "blue", or 6-hexit color code RRGGBB) to override that
     "CONTOUR_COLOR": "",
-    // Min and max width and height of the GUI as ratios of primary monitor size.
-    // For these 4 fields, enter a number in the range (0, 1]
+    // Minimum width and height of the GUI as a ratio of primary monitor size.
+    // Enter a number between 0 (not inclusive) and 1.
     "MIN_WIDTH_RATIO": 0.6,
     "MIN_HEIGHT_RATIO": 0.5,
-<<<<<<< HEAD
-    "MAX_WIDTH_RATIO": 0.83,
-    "MAX_HEIGHT_RATIO": 0.83
-=======
     // Maximum width and height of the GUI as a ratio of primary monitor size.
     // Enter a number between 0 (not inclusive) and 1.
     "MAX_WIDTH_RATIO": 1,
     "MAX_HEIGHT_RATIO": 1,
     "DISPLAY_ADVANCED_MENU_MESSAGES_IN_TERMINAL": "False"
->>>>>>> 2b04596a
 }
--- conflicted
+++ resolved
@@ -41,14 +41,6 @@
     except:
         pass
 
-<<<<<<< HEAD
-    try:
-        parser.parse_gui_config()
-    except FileNotFoundError:
-        # If JSON doesn't exist, default settings in utils.user_settings will be used
-        pass
-=======
-    parser.parse_config_json()
->>>>>>> 30badf76
+    parser.parse_gui_config()
     parser.parse_gui_cli()
     main.main()
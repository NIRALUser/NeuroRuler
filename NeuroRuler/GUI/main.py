--- conflicted
+++ resolved
@@ -333,16 +333,10 @@
         :type extend: bool
         :return: None"""
 
-<<<<<<< HEAD
-        files = QFileDialog.getOpenFileNames(
-            self, "Open files", str(settings.FILE_BROWSER_START_DIR), file_filter
-        )
-=======
         if path == None:
             file_filter: str = "MRI images " + str(
                 constants.SUPPORTED_EXTENSIONS
             ).replace("'", "").replace(",", "")
->>>>>>> 30badf76
 
             files = QFileDialog.getOpenFileNames(
                 self,

--- conflicted
+++ resolved
@@ -25,32 +25,27 @@
 if not IMG_DIR.exists():
     IMG_DIR.mkdir()
 
-<<<<<<< HEAD
-# Moved this because pkg_resources needs it to be in a package
-JSON_CONFIG_PATH: Path = Path("config.json")
-"""Settings that configure user_settings.py."""
-if not JSON_CONFIG_PATH.exists():
+JSON_CLI_CONFIG_PATH: Path = Path("cli_config.json")
+"""Settings that configure cli_settings.py."""
+if not JSON_CLI_CONFIG_PATH.exists():
     # __name__ will get to the utils module
-    # and config.json is at root directory
-    JSON_CONFIG_PATH = Path(pkg_resources.resource_filename(__name__, "../../config.json"))
-
-DATA_DIR: Path = Path("data")
-
-EXPECTED_NUM_FIELDS_IN_JSON: int = 8
-"""Number of expected fields in JSON config file. If the number of fields discovered does not match this, an exception
-=======
-JSON_CLI_CONFIG_PATH: Path = Path("cli_config.json")
-"""Settings that configure gui_settings.py."""
+    # and cli_config.json is at root directory
+    JSON_CLI_CONFIG = Path(pkg_resources.resource_filename(__name__, "../../cli_config.json"))
 EXPECTED_NUM_FIELDS_IN_CLI_CONFIG: int = 1
 """Number of expected fields in the CLI config file. If the number of fields discovered does not match this, an exception
 will be raised."""
 
 JSON_GUI_CONFIG_PATH: Path = Path("gui_config.json")
 """Settings that configure gui_settings.py."""
+if not JSON_GUI_CONFIG_PATH.exists():
+    # __name__ will get to the utils module
+    # and gui_config.json is at root directory
+    JSON_GUI_CONFIG = Path(pkg_resources.resource_filename(__name__, "../../gui_config.json"))
 EXPECTED_NUM_FIELDS_IN_GUI_CONFIG: int = 8
 """Number of expected fields in the GUI config file. If the number of fields discovered does not match this, an exception
->>>>>>> a1133e7e
 will be raised."""
+
+DATA_DIR: Path = Path("data")
 
 SUPPORTED_EXTENSIONS: tuple = ("*.nii.gz", "*.nii", "*.nrrd")
 """File formats supported. Must be a subset of the file formats supported by SimpleITK.

"""Test stuff in Playground.imgproc.

We use == for float comparison instead of |a-b|<epsilon when the numbers should be *exactly* the same."""

import SimpleITK as sitk
import numpy as np
import cv2
import pytest
from pathlib import Path
from NeuroRuler.utils.imgproc import contour, length_of_contour
import NeuroRuler.utils.exceptions as exceptions
from NeuroRuler.utils.constants import (
    DATA_DIR,
    NUM_CONTOURS_IN_INVALID_SLICE,
    SUPPORTED_EXTENSIONS,
    degrees_to_radians,
)
<<<<<<< HEAD
from src.utils.global_vars import READER
from src.utils.img_helpers import get_rotated_slice_hardcoded, get_center_of_rotation
=======
from NeuroRuler.utils.global_vars import READER
from NeuroRuler.utils.img_helpers import get_rotated_slice_hardcoded
>>>>>>> 0efba5b1

EPSILON: float = 0.001
"""Used for `float` comparisons."""

EXAMPLE_IMAGES: dict[Path, sitk.Image] = dict()
for extension in SUPPORTED_EXTENSIONS:
    for path in DATA_DIR.glob(extension):
        READER.SetFileName(str(path))
        EXAMPLE_IMAGES[path] = READER.Execute()


@pytest.mark.skip(reason="Doesn't need to run again unless new images are added")
def test_all_images_min_value_0_max_value_less_than_1600():
    for img in EXAMPLE_IMAGES.values():
        img_np: np.ndarray = sitk.GetArrayFromImage(img)
        assert img_np.min() == 0 and img_np.max() < 1600


@pytest.mark.skip(reason="Doesn't need to run again")
def test_dimensions_of_np_array_same_as_original_image_but_transposed():
    """Probably not needed but just in case.

    The dimensions of the numpy array are the same as the original image.

    Additionally, PNG files generated from numpy arrays (no metadata) look the same as slices of the original image (i.e., spacing correct).

    Pretty sure that means the arc length generated from the numpy array is the arc length of the original image, with the same units as the original image.
    """
    for img in EXAMPLE_IMAGES.values():
        for slice_z in range(img.GetSize()[2] // 5):
            slice = img[:, :, slice_z]
            # Transposed
            np_slice = sitk.GetArrayFromImage(slice)

            assert slice.GetSize()[0] == np_slice.shape[1]
            assert slice.GetSize()[1] == np_slice.shape[0]


@pytest.mark.skip(reason="Doesn't need to run again")
def test_numpy_2D_slice_array_is_transpose_of_sitk_2D_slice_array():
    """Confirm that the numpy matrix representation of a 2D slice is the transpose of the sitk matrix representation of a slice.

    Can ignore this test later."""
    for img in EXAMPLE_IMAGES.values():
        for z_slice in range(img.GetSize()[2] // 5):
            slice_sitk: sitk.Image = img[:, :, z_slice]
            slice_np: np.ndarray = sitk.GetArrayFromImage(slice_sitk)

            for i in range(slice_np.shape[0]):
                for j in range(slice_np.shape[1]):
                    assert slice_np[i][j] == slice_sitk.GetPixel(j, i)


@pytest.mark.skip(reason="Doesn't need to run for a while")
def test_contour_doesnt_mutate_slice():
    """Test that contour() doesn't mutate its argument."""
    for img in EXAMPLE_IMAGES.values():
        for slice_num in range(img.GetSize()[2] // 3):
            rotated_slice: sitk.Image = get_rotated_slice_hardcoded(
                img, 0, 0, 0, slice_num
            )
            rotated_slice_copy: sitk.Image = get_rotated_slice_hardcoded(
                img, 0, 0, 0, slice_num
            )
            contour(rotated_slice)
            for i in range(rotated_slice.GetSize()[0]):
                for j in range(rotated_slice.GetSize()[1]):
                    assert rotated_slice.GetPixel(i, j) == rotated_slice_copy.GetPixel(
                        i, j
                    )


@pytest.mark.skip(reason="Doesn't need to run again")
def test_contour_returns_binary_slice():
    """Test that the contour function always returns a binary (0|1) slice."""
    for img in EXAMPLE_IMAGES.values():
        for slice_num in range(img.GetSize()[2] // 5):
            rotated_slice = get_rotated_slice_hardcoded(img, 0, 0, 0, slice_num)
            contour_slice_np: np.ndarray = contour(rotated_slice)
            assert contour_slice_np.min() <= 1 and contour_slice_np.max() <= 1


@pytest.mark.skip(reason="Doesn't need to run again")
def test_contour_retranspose_has_same_dimensions_as_original_image():
    for img in EXAMPLE_IMAGES.values():
        for theta_x in range(0, 30, 15):
            for theta_y in range(0, 30, 15):
                for theta_z in range(0, 30, 15):
                    for slice_num in range(img.GetSize()[2] // 3):
                        rotated_slice = get_rotated_slice_hardcoded(
                            img, theta_x, theta_y, theta_z, slice_num
                        )
                        contour_slice: np.ndarray = contour(rotated_slice, True)
                        assert (
                            contour_slice.shape[0] == img.GetSize()[0]
                            and contour_slice.shape[1] == img.GetSize()[1]
                        )


@pytest.mark.skip(reason="This should be run again later")
def test_length_of_contour_doesnt_mutate_contour():
    for img in EXAMPLE_IMAGES.values():
        for slice_num in range(img.GetSize()[2] // 10):
            rotated_slice: sitk.Image = get_rotated_slice_hardcoded(
                img, 0, 0, 0, slice_num
            )
            contour_slice: np.ndarray = contour(rotated_slice)
            contour_slice_copy: np.ndarray = contour_slice.copy()
            length_of_contour(contour_slice, False)
            assert np.array_equal(contour_slice, contour_slice_copy)


@pytest.mark.skip(reason="Doesn't need to run again")
def test_contours_0_is_always_parent_contour_if_no_islands():
    """Assuming there are no islands in the image, then contours[0] results in the parent contour.

    See documentation on our wiki page about hierarchy. tl;dr hierarchy[0][i] returns information about the i'th contour.
    hierarchy[0][i][3] is information about the parent contour of the i'th contour. So if hierarchy[0][0][3] = -1, then the 0'th contour is the parent.
    """
    for img in EXAMPLE_IMAGES.values():
        for slice_num in range(img.GetSize()[2] // 7):
            rotated_slice: sitk.Image = get_rotated_slice_hardcoded(
                img, 0, 0, 0, slice_num
            )
            # contour removes islands
            contour_slice: np.ndarray = contour(rotated_slice)
            contours, hierarchy = cv2.findContours(
                contour_slice, cv2.RETR_TREE, cv2.CHAIN_APPROX_SIMPLE
            )
            assert hierarchy[0][0][3] == -1


@pytest.mark.skip(reason="Doesn't need to run again")
def test_arc_length_of_copy_after_transpose_same_as_no_copy_after_transpose():
    """Test arc length of two re-transposed arrays is the same when calling .copy() on one but not the other."""
    for img in EXAMPLE_IMAGES.values():
        for theta_x in range(0, 30, 15):
            for theta_y in range(0, 30, 15):
                for theta_z in range(0, 30, 15):
                    for slice_num in range(0, img.GetSize()[2], img.GetSize()[2] // 10):
                        rotated_slice: sitk.Image = get_rotated_slice_hardcoded(
                            img, theta_x, theta_y, theta_z, slice_num
                        )
                        contour_slice_retransposed_not_copied = contour(rotated_slice)
                        # The below duplicates work but it's to be safe
                        contour_slice_retransposed_copied = contour(
                            rotated_slice
                        ).copy()

                        # Assumes it's a closed curve but it might not be
                        length_of_not_copied = length_of_contour(
                            contour_slice_retransposed_not_copied, False
                        )
                        length_of_copied = length_of_contour(
                            contour_slice_retransposed_copied, False
                        )
                        assert length_of_not_copied == length_of_copied


@pytest.mark.skip(
    reason="User can see in the GUI the contour generated to confirm its accuracy. Also, this won't matter except for edge cases where the slice is invalid"
)
def test_arc_length_of_transposed_matrix_is_same_except_for_invalid_slice():
    """Per discussion here https://github.com/COMP523TeamD/HeadCircumferenceTool/commit/a230a6b57dc34ec433e311d760cc53841ddd6a49,

    Test that the arc length of a contour and its transpose is the same in a specific case. It probably generalizes to the general case.

    Specifically, for a matrix and its transpose, cv2.findContours will return [ [[x0 y0]] [[x1 y1]] [[x2 y2]] ... ] and [ [[y0 x0]], [[y1 x1]] [[y2 x2]] ... ]

    But cv2.arcLength will apply the distance formula to these contours and that will return the same result.

    However, if pixel spacing is off (non-square pixels), then the distance formula would need a scaling factor for one of the dimensions. Then we'd have to account for this.

    But the pixel spacing of the underlying `np.ndarray` passed into cv2.findContours *seems* to be fine. See discussion in the GH link.

    TODO: Unit test with pre-computed circumferences to really confirm this."""
    # Write settings of slices that cause ComputeCircumferenceOfInvalidSlice to a file to make sure they actually are just noise and not brain slices.
    f = open(Path("tests") / "noise_vals.txt", "w")
    f.write(
        f"Write settings of slices that cause ComputeCircumferenceOfInvalidSlice (>= {NUM_CONTOURS_IN_INVALID_SLICE} contours detected)\nto this file to make sure they actually are invalid brain slices\n\n"
    )
    f.write("From test_arc_length_of_transposed_matrix_is_same\n\n")

    for img in EXAMPLE_IMAGES.values():
        f.write(f"{DATA_DIR.name}/{img.path.name}\n")
        for theta_x in range(0, 31, 15):
            for theta_y in range(0, 31, 15):
                for theta_z in range(0, 31, 15):
                    for slice_num in range(0, img.GetSize()[2]):
                        rotated_slice: sitk.Image = get_rotated_slice_hardcoded(
                            img, theta_x, theta_y, theta_z, slice_num
                        )
                        contour_slice: np.ndarray = contour(rotated_slice, True)
                        # .copy() probably isn't needed if above test passes
                        contour_slice_transposed: np.ndarray = np.transpose(
                            contour_slice
                        )
                        try:
                            length_1 = length_of_contour(contour_slice)
                            length_2 = length_of_contour(contour_slice_transposed)
                            assert length_1 == length_2
                        except exceptions.ComputeCircumferenceOfInvalidSlice:
                            f.write(f"{theta_x, theta_y, theta_z, slice_num}\n")
    f.close()


@pytest.mark.skip(reason="")
def test_contour_slice_retranspose_same_dimensions_as_original_slice():
    """Test that the np array generated after contouring has the same dimensions as the original
    sitk slice.

    The process:

    1. MRI image
    2. SITK image
    3. np array

    Our concern is unit conversions between 1 & 2 and 2 & 3.

    Regarding 2, if the dimensions are the same and the aspect ratio looks correct in the GUI,
    does this mean the arc length of the np array is the same as that of the sitk slice
    without need for unit conversion? That is, the arc length of the np array is that of the sitk slice.

    Therefore, we need not worry about unit conversion between steps 2 and 3?

    Regarding 1, given that the GUI displays an image with correct aspect ratio, is the arc length of the
    sitk image the same as that of the physical brain?
    """
    for img in EXAMPLE_IMAGES.values():
        original_dimensions: tuple = img.GetSize()
        for theta_x in range(0, 31, 15):
            for theta_y in range(0, 31, 15):
                for theta_z in range(0, 31, 15):
                    for slice_num in range(
                        0, original_dimensions[2], original_dimensions[2] // 4
                    ):
                        rotated_slice: sitk.Image = get_rotated_slice_hardcoded(
                            img, theta_x, theta_y, theta_z, slice_num
                        )
                        binary_contour = contour(rotated_slice, True)
                        assert (
                            original_dimensions[0] == binary_contour.shape[0]
                            and original_dimensions[1] == binary_contour.shape[1]
                        )


def test_rotation_doesnt_affect_spacing():
    img = list(EXAMPLE_IMAGES.values())[0]
    e3d = sitk.Euler3DTransform()
    e3d.SetCenter(get_center_of_rotation(img))
    spacing = img.GetSpacing()
    for theta_x in range(0, 100, 25):
        for theta_y in range(0, 100, 25):
            for theta_z in range(0, 100, 25):
                e3d.SetRotation(
                    degrees_to_radians(theta_x),
                    degrees_to_radians(theta_y),
                    degrees_to_radians(theta_z),
                )
                new_img = sitk.Resample(img, e3d)
                assert new_img.GetSpacing() == spacing<|MERGE_RESOLUTION|>--- conflicted
+++ resolved
@@ -15,13 +15,8 @@
     SUPPORTED_EXTENSIONS,
     degrees_to_radians,
 )
-<<<<<<< HEAD
-from src.utils.global_vars import READER
-from src.utils.img_helpers import get_rotated_slice_hardcoded, get_center_of_rotation
-=======
 from NeuroRuler.utils.global_vars import READER
 from NeuroRuler.utils.img_helpers import get_rotated_slice_hardcoded
->>>>>>> 0efba5b1
 
 EPSILON: float = 0.001
 """Used for `float` comparisons."""

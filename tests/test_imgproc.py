"""Test stuff in Playground.imgproc.

We use == for float comparison instead of |a-b|<epsilon when the numbers should be *exactly* the same."""

import SimpleITK as sitk
import numpy as np
import cv2
import pytest
from pathlib import Path
from src.utils.imgproc import contour, length_of_contour
import src.utils.exceptions as exceptions
from src.utils.constants import (
    EXAMPLE_DATA_DIR,
    NUM_CONTOURS_IN_INVALID_SLICE,
    SUPPORTED_EXTENSIONS,
    degrees_to_radians,
)
from src.utils.global_vars import READER
<<<<<<< HEAD
from src.utils.img_helpers import rotated_slice_hardcoded, get_center_of_rotation
=======
from src.utils.img_helpers import get_rotated_slice_hardcoded
>>>>>>> 2b04596a

EPSILON: float = 0.001
"""Used for `float` comparisons."""

EXAMPLE_IMAGES: dict[Path, sitk.Image] = dict()
for extension in SUPPORTED_EXTENSIONS:
    for path in EXAMPLE_DATA_DIR.glob(extension):
        READER.SetFileName(str(path))
        EXAMPLE_IMAGES[path] = READER.Execute()


@pytest.mark.skip(reason="Doesn't need to run again unless new images are added")
def test_all_images_min_value_0_max_value_less_than_1600():
    for img in EXAMPLE_IMAGES.values():
        img_np: np.ndarray = sitk.GetArrayFromImage(img)
        assert img_np.min() == 0 and img_np.max() < 1600


@pytest.mark.skip(reason="Doesn't need to run again")
def test_dimensions_of_np_array_same_as_original_image_but_transposed():
    """Probably not needed but just in case.

    The dimensions of the numpy array are the same as the original image.

    Additionally, PNG files generated from numpy arrays (no metadata) look the same as slices of the original image (i.e., spacing correct).

    Pretty sure that means the arc length generated from the numpy array is the arc length of the original image, with the same units as the original image.
    """
    for img in EXAMPLE_IMAGES.values():
        for slice_z in range(img.GetSize()[2] // 5):
            slice = img[:, :, slice_z]
            # Transposed
            np_slice = sitk.GetArrayFromImage(slice)

            assert slice.GetSize()[0] == np_slice.shape[1]
            assert slice.GetSize()[1] == np_slice.shape[0]


@pytest.mark.skip(reason="Doesn't need to run again")
def test_numpy_2D_slice_array_is_transpose_of_sitk_2D_slice_array():
    """Confirm that the numpy matrix representation of a 2D slice is the transpose of the sitk matrix representation of a slice.

    Can ignore this test later."""
    for img in EXAMPLE_IMAGES.values():
        for z_slice in range(img.GetSize()[2] // 5):
            slice_sitk: sitk.Image = img[:, :, z_slice]
            slice_np: np.ndarray = sitk.GetArrayFromImage(slice_sitk)

            for i in range(slice_np.shape[0]):
                for j in range(slice_np.shape[1]):
                    assert slice_np[i][j] == slice_sitk.GetPixel(j, i)


@pytest.mark.skip(reason="Doesn't need to run for a while")
def test_contour_doesnt_mutate_slice():
    """Test that contour() doesn't mutate its argument."""
    for img in EXAMPLE_IMAGES.values():
        for slice_num in range(img.GetSize()[2] // 3):
            rotated_slice: sitk.Image = get_rotated_slice_hardcoded(
                img, 0, 0, 0, slice_num
            )
            rotated_slice_copy: sitk.Image = get_rotated_slice_hardcoded(
                img, 0, 0, 0, slice_num
            )
            contour(rotated_slice)
            for i in range(rotated_slice.GetSize()[0]):
                for j in range(rotated_slice.GetSize()[1]):
                    assert rotated_slice.GetPixel(i, j) == rotated_slice_copy.GetPixel(
                        i, j
                    )


@pytest.mark.skip(reason="Doesn't need to run again")
def test_contour_returns_binary_slice():
    """Test that the contour function always returns a binary (0|1) slice."""
    for img in EXAMPLE_IMAGES.values():
        for slice_num in range(img.GetSize()[2] // 5):
            rotated_slice = get_rotated_slice_hardcoded(img, 0, 0, 0, slice_num)
            contour_slice_np: np.ndarray = contour(rotated_slice)
            assert contour_slice_np.min() <= 1 and contour_slice_np.max() <= 1


@pytest.mark.skip(reason="Doesn't need to run again")
def test_contour_retranspose_has_same_dimensions_as_original_image():
    for img in EXAMPLE_IMAGES.values():
        for theta_x in range(0, 30, 15):
            for theta_y in range(0, 30, 15):
                for theta_z in range(0, 30, 15):
                    for slice_num in range(img.GetSize()[2] // 3):
                        rotated_slice = get_rotated_slice_hardcoded(
                            img, theta_x, theta_y, theta_z, slice_num
                        )
                        contour_slice: np.ndarray = contour(rotated_slice, True)
                        assert (
                            contour_slice.shape[0] == img.GetSize()[0]
                            and contour_slice.shape[1] == img.GetSize()[1]
                        )


@pytest.mark.skip(reason="This should be run again later")
def test_length_of_contour_doesnt_mutate_contour():
    for img in EXAMPLE_IMAGES.values():
        for slice_num in range(img.GetSize()[2] // 10):
            rotated_slice: sitk.Image = get_rotated_slice_hardcoded(
                img, 0, 0, 0, slice_num
            )
            contour_slice: np.ndarray = contour(rotated_slice)
            contour_slice_copy: np.ndarray = contour_slice.copy()
            length_of_contour(contour_slice, False)
            assert np.array_equal(contour_slice, contour_slice_copy)


@pytest.mark.skip(reason="Doesn't need to run again")
def test_contours_0_is_always_parent_contour_if_no_islands():
    """Assuming there are no islands in the image, then contours[0] results in the parent contour.

    See documentation on our wiki page about hierarchy. tl;dr hierarchy[0][i] returns information about the i'th contour.
    hierarchy[0][i][3] is information about the parent contour of the i'th contour. So if hierarchy[0][0][3] = -1, then the 0'th contour is the parent.
    """
    for img in EXAMPLE_IMAGES.values():
        for slice_num in range(img.GetSize()[2] // 7):
            rotated_slice: sitk.Image = get_rotated_slice_hardcoded(
                img, 0, 0, 0, slice_num
            )
            # contour removes islands
            contour_slice: np.ndarray = contour(rotated_slice)
            contours, hierarchy = cv2.findContours(
                contour_slice, cv2.RETR_TREE, cv2.CHAIN_APPROX_SIMPLE
            )
            assert hierarchy[0][0][3] == -1


@pytest.mark.skip(reason="Doesn't need to run again")
def test_arc_length_of_copy_after_transpose_same_as_no_copy_after_transpose():
    """Test arc length of two re-transposed arrays is the same when calling .copy() on one but not the other."""
    for img in EXAMPLE_IMAGES.values():
        for theta_x in range(0, 30, 15):
            for theta_y in range(0, 30, 15):
                for theta_z in range(0, 30, 15):
                    for slice_num in range(0, img.GetSize()[2], img.GetSize()[2] // 10):
                        rotated_slice: sitk.Image = get_rotated_slice_hardcoded(
                            img, theta_x, theta_y, theta_z, slice_num
                        )
                        contour_slice_retransposed_not_copied = contour(rotated_slice)
                        # The below duplicates work but it's to be safe
                        contour_slice_retransposed_copied = contour(
                            rotated_slice
                        ).copy()

                        # Assumes it's a closed curve but it might not be
                        length_of_not_copied = length_of_contour(
                            contour_slice_retransposed_not_copied, False
                        )
                        length_of_copied = length_of_contour(
                            contour_slice_retransposed_copied, False
                        )
                        assert length_of_not_copied == length_of_copied


@pytest.mark.skip(
    reason="User can see in the GUI the contour generated to confirm its accuracy. Also, this won't matter except for edge cases where the slice is invalid"
)
def test_arc_length_of_transposed_matrix_is_same_except_for_invalid_slice():
    """Per discussion here https://github.com/COMP523TeamD/HeadCircumferenceTool/commit/a230a6b57dc34ec433e311d760cc53841ddd6a49,

    Test that the arc length of a contour and its transpose is the same in a specific case. It probably generalizes to the general case.

    Specifically, for a matrix and its transpose, cv2.findContours will return [ [[x0 y0]] [[x1 y1]] [[x2 y2]] ... ] and [ [[y0 x0]], [[y1 x1]] [[y2 x2]] ... ]

    But cv2.arcLength will apply the distance formula to these contours and that will return the same result.

    However, if pixel spacing is off (non-square pixels), then the distance formula would need a scaling factor for one of the dimensions. Then we'd have to account for this.

    But the pixel spacing of the underlying `np.ndarray` passed into cv2.findContours *seems* to be fine. See discussion in the GH link.

    TODO: Unit test with pre-computed circumferences to really confirm this."""
    # Write settings of slices that cause ComputeCircumferenceOfInvalidSlice to a file to make sure they actually are just noise and not brain slices.
    f = open(Path("tests") / "noise_vals.txt", "w")
    f.write(
        f"Write settings of slices that cause ComputeCircumferenceOfInvalidSlice (>= {NUM_CONTOURS_IN_INVALID_SLICE} contours detected)\nto this file to make sure they actually are invalid brain slices\n\n"
    )
    f.write("From test_arc_length_of_transposed_matrix_is_same\n\n")

    for img in EXAMPLE_IMAGES.values():
        f.write(f"{EXAMPLE_DATA_DIR.name}/{img.path.name}\n")
        for theta_x in range(0, 31, 15):
            for theta_y in range(0, 31, 15):
                for theta_z in range(0, 31, 15):
                    for slice_num in range(0, img.GetSize()[2]):
                        rotated_slice: sitk.Image = get_rotated_slice_hardcoded(
                            img, theta_x, theta_y, theta_z, slice_num
                        )
                        contour_slice: np.ndarray = contour(rotated_slice, True)
                        # .copy() probably isn't needed if above test passes
                        contour_slice_transposed: np.ndarray = np.transpose(
                            contour_slice
                        )
                        try:
                            length_1 = length_of_contour(contour_slice)
                            length_2 = length_of_contour(contour_slice_transposed)
                            assert length_1 == length_2
                        except exceptions.ComputeCircumferenceOfInvalidSlice:
                            f.write(f"{theta_x, theta_y, theta_z, slice_num}\n")
    f.close()


@pytest.mark.skip(reason="")
def test_contour_slice_retranspose_same_dimensions_as_original_slice():
    """Test that the np array generated after contouring has the same dimensions as the original
    sitk slice.

    The process:

    1. MRI image
    2. SITK image
    3. np array

    Our concern is unit conversions between 1 & 2 and 2 & 3.

    Regarding 2, if the dimensions are the same and the aspect ratio looks correct in the GUI,
    does this mean the arc length of the np array is the same as that of the sitk slice
    without need for unit conversion? That is, the arc length of the np array is that of the sitk slice.

    Therefore, we need not worry about unit conversion between steps 2 and 3?

    Regarding 1, given that the GUI displays an image with correct aspect ratio, is the arc length of the
    sitk image the same as that of the physical brain?
    """
    for img in EXAMPLE_IMAGES.values():
        original_dimensions: tuple = img.GetSize()
        for theta_x in range(0, 31, 15):
            for theta_y in range(0, 31, 15):
                for theta_z in range(0, 31, 15):
                    for slice_num in range(
                        0, original_dimensions[2], original_dimensions[2] // 4
                    ):
                        rotated_slice: sitk.Image = get_rotated_slice_hardcoded(
                            img, theta_x, theta_y, theta_z, slice_num
                        )
                        binary_contour = contour(rotated_slice, True)
                        assert (
                            original_dimensions[0] == binary_contour.shape[0]
                            and original_dimensions[1] == binary_contour.shape[1]
                        )

def test_rotation_doesnt_affect_spacing():
    img = list(EXAMPLE_IMAGES.values())[0]
    e3d = sitk.Euler3DTransform()
    e3d.SetCenter(get_center_of_rotation(img))
    spacing = img.GetSpacing()
    for theta_x in range(0, 100, 25):
        for theta_y in range(0, 100, 25):
            for theta_z in range(0, 100, 25):
                e3d.SetRotation(degrees_to_radians(theta_x), degrees_to_radians(theta_y), degrees_to_radians(theta_z))
                new_img = sitk.Resample(img, e3d)
                assert new_img.GetSpacing() == spacing<|MERGE_RESOLUTION|>--- conflicted
+++ resolved
@@ -16,11 +16,7 @@
     degrees_to_radians,
 )
 from src.utils.global_vars import READER
-<<<<<<< HEAD
-from src.utils.img_helpers import rotated_slice_hardcoded, get_center_of_rotation
-=======
 from src.utils.img_helpers import get_rotated_slice_hardcoded
->>>>>>> 2b04596a
 
 EPSILON: float = 0.001
 """Used for `float` comparisons."""
@@ -266,6 +262,7 @@
                             and original_dimensions[1] == binary_contour.shape[1]
                         )
 
+
 def test_rotation_doesnt_affect_spacing():
     img = list(EXAMPLE_IMAGES.values())[0]
     e3d = sitk.Euler3DTransform()
@@ -274,6 +271,10 @@
     for theta_x in range(0, 100, 25):
         for theta_y in range(0, 100, 25):
             for theta_z in range(0, 100, 25):
-                e3d.SetRotation(degrees_to_radians(theta_x), degrees_to_radians(theta_y), degrees_to_radians(theta_z))
+                e3d.SetRotation(
+                    degrees_to_radians(theta_x),
+                    degrees_to_radians(theta_y),
+                    degrees_to_radians(theta_z),
+                )
                 new_img = sitk.Resample(img, e3d)
                 assert new_img.GetSpacing() == spacing